--- conflicted
+++ resolved
@@ -74,11 +74,7 @@
     'cupy.core.fusion',
     'cupy.core.new_fusion',
     'cupy.core.raw',
-<<<<<<< HEAD
     'cupy.cuda.common',
-    'cupy.cuda.cublas',
-=======
->>>>>>> 89cb2dfc
     'cupy.cuda.cufft',
     'cupy.cuda.device',
     'cupy.cuda.memory',
