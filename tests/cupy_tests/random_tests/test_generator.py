import functools
import os
import threading
import unittest

import numpy
import pytest

import cupy
from cupy import core
from cupy import cuda
from cupy.random import _generator
from cupy import testing
from cupy.testing import _attr
from cupy.testing import _condition
from cupy.testing import _hypothesis


def numpy_cupy_equal_continuous_distribution(significance_level, name='xp'):
    """Decorator that tests the distributions of NumPy samples and CuPy ones.

    Args:
        significance_level (float): The test fails if p-value is lower than
            this argument.
        name(str): Argument name whose value is either
            ``numpy`` or ``cupy`` module.

    Decorated test fixture is required to return samples from the same
    distribution even if ``xp`` is ``numpy`` or ``cupy``.

    """
    def decorator(impl):
        @functools.wraps(impl)
        def test_func(self, *args, **kw):
            kw[name] = cupy
            cupy_result = impl(self, *args, **kw)

            kw[name] = numpy
            numpy_result = impl(self, *args, **kw)

            assert cupy_result is not None
            assert numpy_result is not None
            d_plus, d_minus, p_value = \
                two_sample_Kolmogorov_Smirnov_test(
                    cupy.asnumpy(cupy_result), numpy_result)
            if p_value < significance_level:
                message = '''Rejected null hypothesis:
p: %f
D+ (cupy < numpy): %f
D- (cupy > numpy): %f''' % (p_value, d_plus, d_minus)
                raise AssertionError(message)
        return test_func
    return decorator


def two_sample_Kolmogorov_Smirnov_test(observed1, observed2):
    """Computes the Kolmogorov-Smirnov statistic on 2 samples

    Unlike `scipy.stats.ks_2samp`, the returned p-value is not accurate
    for large p.
    """
    assert observed1.dtype == observed2.dtype
    n1, = observed1.shape
    n2, = observed2.shape
    assert n1 >= 100 and n2 >= 100
    observed = numpy.concatenate([observed1, observed2])
    indices = numpy.argsort(observed)
    observed = observed[indices]  # sort
    ds = numpy.cumsum(numpy.where(indices < n1, -n2, n1).astype(numpy.int64))
    assert ds[-1] == 0
    check = numpy.concatenate([observed[:-1] < observed[1:], [True]])
    ds = ds[check]
    d_plus = float(ds.max()) / (n1 * n2)
    d_minus = -float(ds.min()) / (n1 * n2)
    d = max(d_plus, d_minus)
    # Approximate p = special.kolmogorov(d * numpy.sqrt(n1 * n2 / (n1 + n2)))
    p = min(1.0, 2.0 * numpy.exp(-2.0 * d**2 * n1 * n2 / (n1 + n2)))
    return d_plus, d_minus, p


class RandomGeneratorTestCase(unittest.TestCase):

    target_method = None

    def setUp(self):
        self.__seed = testing.generate_seed()
        self.rs = _generator.RandomState(seed=self.__seed)

    def _get_generator_func(self, *args, **kwargs):
        assert isinstance(self.target_method, str), (
            'generate_method must be overridden')
        f = getattr(self.rs, self.target_method)
        return lambda: f(*args, **kwargs)

    def _generate_check_repro(self, func, seed):
        # Sample a random array while checking reproducibility
        self.rs.seed(seed)
        x = func()
        self.rs.seed(seed)
        y = func()
        testing.assert_array_equal(
            x, y,
            'Randomly generated arrays with the same seed did not match')
        return x

    def generate(self, *args, **kwargs):
        # Pick one sample from generator.
        # Reproducibility is checked by repeating seed-and-sample cycle twice.
        func = self._get_generator_func(*args, **kwargs)
        return self._generate_check_repro(func, self.__seed)

    def generate_many(self, *args, **kwargs):
        # Pick many samples from generator.
        # Reproducibility is checked only for the first sample,
        # because it's very slow to set seed every time.
        _count = kwargs.pop('_count', None)
        assert _count is not None, '_count is required'
        func = self._get_generator_func(*args, **kwargs)

        if _count == 0:
            return []

        vals = [self._generate_check_repro(func, self.__seed)]
        for _ in range(1, _count):
            vals.append(func())
        return vals

    def check_ks(self, significance_level, cupy_len=100, numpy_len=1000):
        return functools.partial(
            self._check_ks, significance_level, cupy_len, numpy_len)

    def _check_ks(
            self, significance_level, cupy_len, numpy_len,
            *args, **kwargs):
        assert 'size' in kwargs

        # cupy
        func = self._get_generator_func(*args, **kwargs)
        vals_cupy = func()
        assert vals_cupy.size > 0
        count = 1 + (cupy_len - 1) // vals_cupy.size
        vals_cupy = [vals_cupy]
        for _ in range(1, count):
            vals_cupy.append(func())
        vals_cupy = cupy.stack(vals_cupy).ravel()

        # numpy
        kwargs['size'] = numpy_len
        dtype = kwargs.pop('dtype', None)
        numpy_rs = numpy.random.RandomState(self.__seed)
        vals_numpy = getattr(numpy_rs, self.target_method)(*args, **kwargs)
        if dtype is not None:
            vals_numpy = vals_numpy.astype(dtype, copy=False)

        # test
        d_plus, d_minus, p_value = \
            two_sample_Kolmogorov_Smirnov_test(
                cupy.asnumpy(vals_cupy), vals_numpy)
        if p_value < significance_level:
            message = '''Rejected null hypothesis:
p: %f
D+ (cupy < numpy): %f
D- (cupy > numpy): %f''' % (p_value, d_plus, d_minus)
            raise AssertionError(message)


def _xp_random(xp, method_name):
    method = getattr(xp.random.RandomState(), method_name)
    if xp == cupy:
        return method

    def f(*args, **kwargs):
        dtype = kwargs.pop('dtype', None)
        ret = method(*args, **kwargs)
        if dtype is not None:
            ret = ret.astype(dtype, copy=False)
        return ret

    return f


@testing.fix_random()
@testing.gpu
class TestRandomState(unittest.TestCase):

    def setUp(self):
        self.rs = _generator.RandomState(seed=testing.generate_seed())

    def check_seed(self, seed):
        rs = self.rs

        rs.seed(seed)
        xs1 = [rs.uniform() for _ in range(100)]

        rs.seed(seed)
        xs2 = [rs.uniform() for _ in range(100)]

        rs.seed(seed)
        rs.seed(None)
        xs3 = [rs.uniform() for _ in range(100)]

        # Random state must be reproducible
        assert xs1 == xs2
        # Random state must be initialized randomly with seed=None
        assert xs1 != xs3

    @testing.for_int_dtypes()
    def test_seed_not_none(self, dtype):
        self.check_seed(dtype(0))

    @testing.for_dtypes([numpy.complex_])
    def test_seed_invalid_type_complex(self, dtype):
        with self.assertRaises(TypeError):
            self.rs.seed(dtype(0))

    @testing.for_float_dtypes()
    def test_seed_invalid_type_float(self, dtype):
        with self.assertRaises(TypeError):
            self.rs.seed(dtype(0))

    def test_array_seed(self):
        self.check_seed(numpy.random.randint(0, 2**31, size=40))

    def test_methods(self):
        methods = [
            cuda.curand.CURAND_RNG_PSEUDO_DEFAULT,
            cuda.curand.CURAND_RNG_PSEUDO_MRG32K3A,
            cupy.cuda.curand.CURAND_RNG_PSEUDO_MT19937,
            cupy.cuda.curand.CURAND_RNG_PSEUDO_PHILOX4_32_10,
            cupy.cuda.curand.CURAND_RNG_PSEUDO_MTGP32,
            cupy.cuda.curand.CURAND_RNG_PSEUDO_XORWOW
        ]

        for method in methods:
            rs = cupy.random.RandomState(method=method)
            rs.normal()


@testing.parameterize(
    {'a': 1.0, 'b': 3.0},
    {'a': 3.0, 'b': 3.0},
    {'a': 3.0, 'b': 1.0},
)
@testing.gpu
@testing.fix_random()
class TestBeta(RandomGeneratorTestCase):

    target_method = 'beta'

    def test_beta(self):
        self.generate(a=self.a, b=self.b, size=(3, 2))

    @testing.for_dtypes('fd')
    @_condition.repeat_with_success_at_least(10, 3)
    def test_beta_ks(self, dtype):
        self.check_ks(0.05)(
            a=self.a, b=self.b, size=2000, dtype=dtype)


@testing.parameterize(
    {'n': 5, 'p': 0.5},
    {'n': 5, 'p': 0.0},
    {'n': 5, 'p': 1.0},
)
@testing.gpu
@testing.fix_random()
class TestBinomial(RandomGeneratorTestCase):
    # TODO(niboshi):
    #   Test soundness of distribution.
    #   Currently only reprocibility is checked.

    target_method = 'binomial'

    def test_binomial(self):
        self.generate(n=self.n, p=self.p, size=(3, 2))


@testing.parameterize(
    {'df': 1.0},
    {'df': 3.0},
    {'df': 10.0},
)
@testing.gpu
@testing.fix_random()
class TestChisquare(RandomGeneratorTestCase):

    target_method = 'chisquare'

    def test_chisquare(self):
        self.generate(df=self.df, size=(3, 2))

    @testing.for_dtypes('fd')
    @_condition.repeat_with_success_at_least(10, 3)
    def test_chisquare_ks(self, dtype):
        self.check_ks(0.05)(
            df=self.df, size=2000, dtype=dtype)


@testing.gpu
@testing.parameterize(
    {'alpha': cupy.array([1.0, 1.0, 1.0])},
    {'alpha': cupy.array([1.0, 3.0, 5.0])},
)
@testing.fix_random()
class TestDirichlet(RandomGeneratorTestCase):

    target_method = 'dirichlet'

    def test_dirichlet(self):
        self.generate(alpha=self.alpha, size=(3, 2, 3))

    # TODO(kataoka): add distribution test


@testing.parameterize(
    {'scale': 1.0},
    {'scale': 3.0},
    {'scale': 10.0},
)
@testing.gpu
@testing.fix_random()
class TestExponential(RandomGeneratorTestCase):

    target_method = 'exponential'

    def test_exponential(self):
        self.generate(scale=self.scale, size=(3, 2))

    @testing.for_dtypes('fd')
    @_condition.repeat_with_success_at_least(10, 3)
    def test_exponential_ks(self, dtype):
        self.check_ks(0.05)(
            self.scale, size=2000, dtype=dtype)


@testing.parameterize(
    {'dfnum': 1.0, 'dfden': 3.0},
    {'dfnum': 3.0, 'dfden': 3.0},
    {'dfnum': 3.0, 'dfden': 1.0},
)
@testing.gpu
@testing.fix_random()
class TestF(RandomGeneratorTestCase):

    target_method = 'f'

    def test_f(self):
        self.generate(dfnum=self.dfnum, dfden=self.dfden, size=(3, 2))

    @testing.for_dtypes('fd')
    @_condition.repeat_with_success_at_least(10, 3)
    def test_f_ks(self, dtype):
        self.check_ks(0.05)(
            self.dfnum, self.dfden, size=2000, dtype=dtype)


@testing.parameterize(
    {'shape': 0.5, 'scale': 0.5},
    {'shape': 1.0, 'scale': 0.5},
    {'shape': 3.0, 'scale': 0.5},
    {'shape': 0.5, 'scale': 1.0},
    {'shape': 1.0, 'scale': 1.0},
    {'shape': 3.0, 'scale': 1.0},
    {'shape': 0.5, 'scale': 3.0},
    {'shape': 1.0, 'scale': 3.0},
    {'shape': 3.0, 'scale': 3.0},
)
@testing.gpu
@testing.fix_random()
class TestGamma(RandomGeneratorTestCase):

    target_method = 'gamma'

    def test_gamma_1(self):
        self.generate(shape=self.shape, scale=self.scale, size=(3, 2))

    def test_gamma_2(self):
        self.generate(shape=self.shape, size=(3, 2))

    @testing.for_dtypes('fd')
    @_condition.repeat_with_success_at_least(10, 3)
    def test_gamma_ks(self, dtype):
        self.check_ks(0.05)(
            self.shape, self.scale, size=2000, dtype=dtype)


@testing.parameterize(
    {'p': 0.5},
    {'p': 0.1},
    {'p': 1.0},
)
@testing.gpu
@testing.fix_random()
class TestGeometric(RandomGeneratorTestCase):

    target_method = 'geometric'

    def test_geometric(self):
        self.generate(p=self.p, size=(3, 2))

    @testing.for_dtypes('fd')
    @_condition.repeat_with_success_at_least(10, 3)
    def test_geometric_ks(self, dtype):
        self.check_ks(0.05)(
            p=self.p, size=2000, dtype=dtype)


@testing.parameterize(
    {'ngood': 1, 'nbad': 1, 'nsample': 1},
    {'ngood': 1, 'nbad': 1, 'nsample': 2},
)
@testing.gpu
@testing.fix_random()
class TestHypergeometric(RandomGeneratorTestCase):

    target_method = 'hypergeometric'

    def test_hypergeometric(self):
        self.generate(ngood=self.ngood, nbad=self.nbad, nsample=self.nsample,
                      size=(3, 2))

    # TODO(kataoka): add distribution test


@testing.gpu
@testing.fix_random()
class TestLaplace(RandomGeneratorTestCase):

    target_method = 'laplace'

    def test_laplace_1(self):
        self.generate()

    def test_laplace_2(self):
        self.generate(0.0, 1.0, size=(3, 2))

    @testing.for_dtypes('fd')
    @_condition.repeat_with_success_at_least(10, 3)
    def test_laplace_ks_1(self, dtype):
        self.check_ks(0.05)(
            size=2000, dtype=dtype)

    @testing.for_dtypes('fd')
    @_condition.repeat_with_success_at_least(10, 3)
    def test_laplace_ks_2(self, dtype):
        self.check_ks(0.05)(
            2.3, 4.5, size=2000, dtype=dtype)


@testing.gpu
@testing.fix_random()
class TestLogistic(RandomGeneratorTestCase):

    target_method = 'logistic'

    def test_logistic_1(self):
        self.generate()

    def test_logistic_2(self):
        self.generate(0.0, 1.0, size=(3, 2))

    @_attr.slow
    @_condition.repeat(10)
    def test_standard_logistic_isfinite(self):
        x = self.generate(size=10**7)
        assert cupy.isfinite(x).all()

    @testing.for_dtypes('fd')
    @_condition.repeat_with_success_at_least(10, 3)
    def test_logistic_ks_1(self, dtype):
        self.check_ks(0.05)(
            size=2000, dtype=dtype)

    @testing.for_dtypes('fd')
    @_condition.repeat_with_success_at_least(10, 3)
    def test_logistic_ks_2(self, dtype):
        self.check_ks(0.05)(
            2.3, 4.5, size=2000, dtype=dtype)


@testing.gpu
@testing.parameterize(*[
    {'args': (0.0, 1.0), 'size': None},
    {'args': (10.0, 20.0), 'size': None},
    {'args': (0.0, 1.0), 'size': 10},
    {'args': (0.0, 1.0), 'size': (1, 2, 3)},
    {'args': (0.0, 1.0), 'size': 3},
    {'args': (0.0, 1.0), 'size': (3, 3)},
    {'args': (0.0, 1.0), 'size': ()},
])
@testing.fix_random()
class TestLogNormal(RandomGeneratorTestCase):

    target_method = 'lognormal'

    def check_lognormal(self, dtype):
        vals = self.generate_many(
            self.args[0], self.args[1], self.size, dtype, _count=10)

        shape = core.get_size(self.size)
        for val in vals:
            assert isinstance(val, cupy.ndarray)
            assert val.dtype == dtype
            assert val.shape == shape
            assert (0 <= val).all()

    def test_lognormal_float(self):
        self.check_lognormal(float)

    def test_lognormal_float32(self):
        self.check_lognormal(numpy.float32)

    def test_lognormal_float64(self):
        self.check_lognormal(numpy.float64)

    @testing.for_dtypes('fd')
    @_condition.repeat_with_success_at_least(10, 3)
    def test_lognormal_ks(self, dtype):
        self.check_ks(0.05)(
            *self.args, size=self.size, dtype=dtype)


@testing.parameterize(
    {'p': 0.5},
    {'p': 0.1},
    {'p': 0.9},
)
@testing.gpu
@testing.fix_random()
class TestLogseries(RandomGeneratorTestCase):

    target_method = 'logseries'

    def test_logseries(self):
        self.generate(p=self.p, size=(3, 2))

    # TODO(kataoka): add distribution test


@testing.gpu
@testing.parameterize(*[
    {'args': ([0., 0.], [[1., 0.], [0., 1.]]), 'size': None, 'tol': 1e-6},
    {'args': ([10., 10.], [[20., 10.], [10., 20.]]),
     'size': None, 'tol': 1e-6},
    {'args': ([0., 0.], [[1., 0.], [0., 1.]]), 'size': 10, 'tol': 1e-6},
    {'args': ([0., 0.], [[1., 0.], [0., 1.]]), 'size': (1, 2, 3), 'tol': 1e-6},
    {'args': ([0., 0.], [[1., 0.], [0., 1.]]), 'size': 3, 'tol': 1e-6},
    {'args': ([0., 0.], [[1., 0.], [0., 1.]]), 'size': (3, 3), 'tol': 1e-6},
    {'args': ([0., 0.], [[1., 0.], [0., 1.]]), 'size': (), 'tol': 1e-6},
])
@testing.fix_random()
class TestMultivariateNormal(RandomGeneratorTestCase):

    target_method = 'multivariate_normal'

    def check_multivariate_normal(self, dtype):
        vals = self.generate_many(
            mean=self.args[0], cov=self.args[1], size=self.size, tol=self.tol,
            dtype=dtype, _count=10)

        shape = core.get_size(self.size)
        for val in vals:
            assert isinstance(val, cupy.ndarray)
            assert val.dtype == dtype
            assert val.shape == shape + (2,)

    def test_multivariate_normal_float32(self):
        self.check_multivariate_normal(numpy.float32)

    def test_multivariate_normal_float64(self):
        self.check_multivariate_normal(numpy.float64)

    # TODO(kataoka): add distribution test


@testing.parameterize(
    {'n': 5, 'p': 0.5},
)
@testing.gpu
@testing.fix_random()
class TestNegativeBinomial(RandomGeneratorTestCase):
    target_method = 'negative_binomial'

    def test_negative_binomial(self):
        self.generate(n=self.n, p=self.p, size=(3, 2))

    # TODO(kataoka): add distribution test


@testing.parameterize(
    {'df': 1.5, 'nonc': 2.0},
    {'df': 2.0, 'nonc': 0.0},
)
@testing.gpu
@testing.fix_random()
class TestNoncentralChisquare(RandomGeneratorTestCase):

    target_method = 'noncentral_chisquare'

    def test_noncentral_chisquare(self):
        self.generate(df=self.df, nonc=self.nonc, size=(3, 2))

    @testing.for_dtypes('fd')
    @_condition.repeat_with_success_at_least(10, 3)
    def test_noncentral_chisquare_ks(self, dtype):
        self.check_ks(0.05)(
            self.df, self.nonc, size=2000, dtype=dtype)


@testing.parameterize(
    {'dfnum': 2.0, 'dfden': 3.0, 'nonc': 4.0},
    {'dfnum': 2.5, 'dfden': 1.5, 'nonc': 0.0},
)
@testing.gpu
@testing.fix_random()
class TestNoncentralF(RandomGeneratorTestCase):

    target_method = 'noncentral_f'

    def test_noncentral_f(self):
        self.generate(
            dfnum=self.dfnum, dfden=self.dfden, nonc=self.nonc, size=(3, 2))

    @testing.for_dtypes('fd')
    @_condition.repeat_with_success_at_least(10, 3)
    def test_noncentral_f_ks(self, dtype):
        self.check_ks(0.05)(
            self.dfnum, self.dfden, self.nonc, size=2000, dtype=dtype)


@testing.gpu
@testing.parameterize(*[
    {'args': (0.0, 1.0), 'size': None},
    {'args': (10.0, 20.0), 'size': None},
    {'args': (0.0, 1.0), 'size': 10},
    {'args': (0.0, 1.0), 'size': (1, 2, 3)},
    {'args': (0.0, 1.0), 'size': 3},
    {'args': (0.0, 1.0), 'size': (3, 3)},
    {'args': (0.0, 1.0), 'size': ()},
])
@testing.fix_random()
class TestNormal(RandomGeneratorTestCase):

    target_method = 'normal'

    def check_normal(self, dtype):
        vals = self.generate_many(
            self.args[0], self.args[1], self.size, dtype, _count=10)

        shape = core.get_size(self.size)
        for val in vals:
            assert isinstance(val, cupy.ndarray)
            assert val.dtype == dtype
            assert val.shape == shape

    def test_normal_float32(self):
        self.check_normal(numpy.float32)

    def test_normal_float64(self):
        self.check_normal(numpy.float64)

    @testing.for_dtypes('fd')
    @_condition.repeat_with_success_at_least(10, 3)
    def test_normal_ks(self, dtype):
        self.check_ks(0.05)(
            *self.args, size=self.size, dtype=dtype)


@testing.parameterize(
    {'a': 1.0},
    {'a': 3.0},
    {'a': 10.0},
)
@testing.gpu
@testing.fix_random()
class TestPareto(RandomGeneratorTestCase):

    target_method = 'pareto'

    def test_pareto(self):
        self.generate(a=self.a, size=(3, 2))

    @testing.for_dtypes('fd')
    @_condition.repeat_with_success_at_least(10, 3)
    def test_pareto_ks(self, dtype):
        self.check_ks(0.05)(
            a=self.a, size=2000, dtype=dtype)


@testing.parameterize(
    {'lam': 1.0},
    {'lam': 3.0},
    {'lam': 10.0},
)
@testing.gpu
@testing.fix_random()
class TestPoisson(RandomGeneratorTestCase):

    target_method = 'poisson'

    def test_poisson(self):
        self.generate(lam=self.lam, size=(3, 2))

    # TODO(kataoka): add distribution test


@testing.parameterize(
    {'df': 1.0},
    {'df': 3.0},
    {'df': 10.0},
)
@testing.gpu
@testing.fix_random()
class TestStandardT(RandomGeneratorTestCase):

    target_method = 'standard_t'

    def test_standard_t(self):
        self.generate(df=self.df, size=(3, 2))

    @testing.for_dtypes('fd')
    @_condition.repeat_with_success_at_least(10, 3)
    def test_standard_t_ks(self, dtype):
        self.check_ks(0.05)(
            df=self.df, size=2000, dtype=dtype)


@testing.gpu
@testing.parameterize(*[
    {'size': None},
    {'size': 10},
    {'size': (1, 2, 3)},
    {'size': 3},
    {'size': ()},
])
@testing.fix_random()
class TestRandomSample(unittest.TestCase):

    def setUp(self):
        self.rs = _generator.RandomState(seed=testing.generate_seed())

    def check_random_sample(self, dtype):
        vals = [self.rs.random_sample(self.size, dtype) for _ in range(10)]

        shape = core.get_size(self.size)
        for val in vals:
            assert isinstance(val, cupy.ndarray)
            assert val.dtype == dtype
            assert val.shape == shape
            assert (0 <= val).all()
            assert (val < 1).all()

    def test_random_sample_float32(self):
        self.check_random_sample(numpy.float32)

    def test_random_sample_float64(self):
        self.check_random_sample(numpy.float64)


@testing.fix_random()
class TestRandomSampleDistrib(unittest.TestCase):

    @testing.for_dtypes('fd')
    @_condition.repeat_with_success_at_least(10, 3)
    @numpy_cupy_equal_continuous_distribution(0.05)
    def test_random_sample_ks(self, xp, dtype):
        return _xp_random(xp, 'random_sample')(size=2000, dtype=dtype)


@testing.fix_random()
@testing.gpu
class TestRandAndRandN(unittest.TestCase):

    def setUp(self):
        self.rs = _generator.RandomState(seed=testing.generate_seed())

    def test_rand_invalid_argument(self):
        with self.assertRaises(TypeError):
            self.rs.rand(1, 2, 3, unnecessary='unnecessary_argument')

    def test_randn_invalid_argument(self):
        with self.assertRaises(TypeError):
            self.rs.randn(1, 2, 3, unnecessary='unnecessary_argument')


@testing.parameterize(
    {'a': 0.5},
)
@testing.gpu
@testing.fix_random()
class TestPower(RandomGeneratorTestCase):

    target_method = 'power'

    def test_power(self):
        self.generate(a=self.a, size=(3, 2))

    @testing.for_dtypes('fd')
    @_condition.repeat_with_success_at_least(10, 3)
    def test_power_ks(self, dtype):
        self.check_ks(0.05)(
            a=self.a, size=2000, dtype=dtype)


@testing.parameterize(
    {'scale': 1.0},
    {'scale': 3.0},
)
@testing.gpu
@testing.fix_random()
class TestRayleigh(RandomGeneratorTestCase):

    target_method = 'rayleigh'

    def test_rayleigh(self):
        self.generate(scale=self.scale, size=(3, 2))

    @testing.for_dtypes('fd')
    @_condition.repeat_with_success_at_least(10, 3)
    def test_rayleigh_ks(self, dtype):
        self.check_ks(0.05)(
            scale=self.scale, size=2000, dtype=dtype)


@testing.gpu
@testing.fix_random()
class TestStandardCauchy(RandomGeneratorTestCase):

    target_method = 'standard_cauchy'

    def test_standard_cauchy(self):
        self.generate(size=(3, 2))

    @_attr.slow
    @_condition.repeat(10)
    def test_standard_cauchy_isfinite(self):
        x = self.generate(size=10**7)
        assert cupy.isfinite(x).all()

    @testing.for_dtypes('fd')
    @_condition.repeat_with_success_at_least(10, 3)
    def test_standard_cauchy_ks(self, dtype):
        self.check_ks(0.05)(
            size=2000, dtype=dtype)


@testing.parameterize(
    {'shape': 0.5},
    {'shape': 1.0},
    {'shape': 3.0},
)
@testing.gpu
@testing.fix_random()
class TestStandardGamma(RandomGeneratorTestCase):

    target_method = 'standard_gamma'

    def test_standard_gamma(self):
        self.generate(shape=self.shape, size=(3, 2))

    @testing.for_dtypes('fd')
    @_condition.repeat_with_success_at_least(10, 3)
    def test_standard_gamma_ks(self, dtype):
        self.check_ks(0.05)(
            shape=self.shape, size=2000, dtype=dtype)


@testing.fix_random()
@testing.gpu
class TestInterval(RandomGeneratorTestCase):

    target_method = '_interval'

    def test_zero(self):
        shape = (2, 3)
        vals = self.generate_many(0, shape, _count=10)
        for val in vals:
            assert isinstance(val, cupy.ndarray)
            assert val.dtype.kind in 'iu'
            assert val.shape == shape
            assert (val == 0).all()

    def test_shape_zero(self):
        mx = 10
        vals = self.generate_many(mx, None, _count=10)
        for val in vals:
            assert isinstance(val, cupy.ndarray)
            assert val.dtype.kind in 'iu'
            assert val.shape == ()
            assert (0 <= val).all()
            assert (val <= mx).all()
        # TODO(niboshi): Distribution test

    def test_shape_one_dim(self):
        mx = 10
        size = 20
        vals = self.generate_many(mx, size, _count=10)
        for val in vals:
            assert isinstance(val, cupy.ndarray)
            assert val.dtype.kind in 'iu'
            assert val.shape == (size,)
            assert (0 <= val).all()
            assert (val <= mx).all()
        # TODO(niboshi): Distribution test

    def test_shape_multi_dim(self):
        mx = 10
        shape = (1, 2)
        vals = self.generate_many(mx, shape, _count=10)
        for val in vals:
            assert isinstance(val, cupy.ndarray)
            assert val.dtype.kind in 'iu'
            assert val.shape == shape
            assert (0 <= val).all()
            assert (val <= mx).all()
        # TODO(niboshi): Distribution test

    def test_bound_1(self):
        vals = self.generate_many(10, (2, 3), _count=10)
        for val in vals:
            assert isinstance(val, cupy.ndarray)
            assert val.dtype.kind in 'iu'
            assert val.shape == (2, 3)
            assert (0 <= val).all()
            assert (val <= 10).all()

    def test_bound_2(self):
        vals = self.generate_many(2, None, _count=20)
        for val in vals:
            assert isinstance(val, cupy.ndarray)
            assert val.dtype.kind in 'iu'
            assert val.shape == ()
            assert (0 <= val).all()
            assert (val <= 2).all()

    @_condition.repeat(3, 10)
    def test_goodness_of_fit(self):
        mx = 5
        trial = 200
        vals = self.generate_many(mx, None, _count=trial)
        vals = [val.get() for val in vals]
        counts = numpy.histogram(vals, bins=numpy.arange(mx + 2))[0]
        expected = numpy.array([float(trial) / (mx + 1)] * (mx + 1))
<<<<<<< HEAD
        self.assertTrue(_hypothesis.chi_square_test(counts, expected))
=======
        assert hypothesis.chi_square_test(counts, expected)
>>>>>>> 4303d728

    @_condition.repeat(3)
    def test_goodness_of_fit_2(self):
        mx = 5
        vals = self.generate(mx, (5, 5)).get()
        counts = numpy.histogram(vals, bins=numpy.arange(mx + 2))[0]
        expected = numpy.array([float(vals.size) / (mx + 1)] * (mx + 1))
<<<<<<< HEAD
        self.assertTrue(_hypothesis.chi_square_test(counts, expected))
=======
        assert hypothesis.chi_square_test(counts, expected)
>>>>>>> 4303d728


@testing.fix_random()
@testing.gpu
class TestTomaxint(RandomGeneratorTestCase):

    target_method = 'tomaxint'

    def test_tomaxint_none(self):
        x = self.generate()
        assert x.shape == ()
        assert (0 <= x).all()
        assert (x <= cupy.iinfo(cupy.int_).max).all()

    def test_tomaxint_int(self):
        x = self.generate(3)
        assert x.shape == (3,)
        assert (0 <= x).all()
        assert (x <= cupy.iinfo(cupy.int_).max).all()

    def test_tomaxint_tuple(self):
        x = self.generate((2, 3))
        assert x.shape == (2, 3)
        assert (0 <= x).all()
        assert (x <= cupy.iinfo(cupy.int_).max).all()


@testing.parameterize(
    {'a': 3, 'size': 2, 'p': None},
    {'a': 3, 'size': 2, 'p': [0.3, 0.3, 0.4]},
    {'a': 3, 'size': (5, 5), 'p': [0.3, 0.3, 0.4]},
    {'a': 3, 'size': (5, 5), 'p': numpy.array([0.3, 0.3, 0.4])},
    {'a': 3, 'size': (), 'p': None},
    {'a': numpy.array([0.0, 1.0, 2.0]), 'size': 2, 'p': [0.3, 0.3, 0.4]},
)
@testing.fix_random()
@testing.gpu
class TestChoice1(RandomGeneratorTestCase):

    target_method = 'choice'

    def test_dtype_shape(self):
        v = self.generate(a=self.a, size=self.size, p=self.p)
        if isinstance(self.size, int):
            expected_shape = (self.size,)
        else:
            expected_shape = self.size
        if isinstance(self.a, numpy.ndarray):
            expected_dtype = 'float'
        else:
            expected_dtype = 'int64'
        assert v.dtype == expected_dtype
        assert v.shape == expected_shape

    @_condition.repeat(3, 10)
    def test_bound(self):
        vals = self.generate_many(
            a=self.a, size=self.size, p=self.p, _count=20)
        vals = [val.get() for val in vals]
        size_ = self.size if isinstance(self.size, tuple) else (self.size,)
        for val in vals:
            assert val.shape == size_
        assert min(val.min() for val in vals) == 0
        assert max(val.max() for val in vals) == 2


@testing.parameterize(
    {'a': [0, 1, 2], 'size': 2, 'p': [0.3, 0.3, 0.4]},
)
@testing.fix_random()
@testing.gpu
class TestChoice2(RandomGeneratorTestCase):

    target_method = 'choice'

    def test_dtype_shape(self):
        v = self.generate(a=self.a, size=self.size, p=self.p)
        if isinstance(self.size, int):
            expected_shape = (self.size,)
        else:
            expected_shape = self.size
        if isinstance(self.a, numpy.ndarray):
            expected_dtype = 'float'
        else:
            expected_dtype = 'int'
        assert v.dtype == expected_dtype
        assert v.shape == expected_shape

    @_condition.repeat(3, 10)
    def test_bound(self):
        vals = self.generate_many(
            a=self.a, size=self.size, p=self.p, _count=20)
        vals = [val.get() for val in vals]
        size_ = self.size if isinstance(self.size, tuple) else (self.size,)
        for val in vals:
            assert val.shape == size_
        assert min(val.min() for val in vals) == 0
        assert max(val.max() for val in vals) == 2


@testing.fix_random()
@testing.gpu
class TestChoiceChi(RandomGeneratorTestCase):

    target_method = 'choice'

    @_condition.repeat(3, 10)
    def test_goodness_of_fit(self):
        trial = 100
        vals = self.generate_many(3, 1, True, [0.3, 0.3, 0.4], _count=trial)
        vals = [val.get() for val in vals]
        counts = numpy.histogram(vals, bins=numpy.arange(4))[0]
        expected = numpy.array([30, 30, 40])
<<<<<<< HEAD
        self.assertTrue(_hypothesis.chi_square_test(counts, expected))
=======
        assert hypothesis.chi_square_test(counts, expected)
>>>>>>> 4303d728

    @_condition.repeat(3, 10)
    def test_goodness_of_fit_2(self):
        vals = self.generate(3, (5, 20), True, [0.3, 0.3, 0.4]).get()
        counts = numpy.histogram(vals, bins=numpy.arange(4))[0]
        expected = numpy.array([30, 30, 40])
<<<<<<< HEAD
        self.assertTrue(_hypothesis.chi_square_test(counts, expected))
=======
        assert hypothesis.chi_square_test(counts, expected)
>>>>>>> 4303d728


@testing.fix_random()
@testing.gpu
class TestChoiceMultinomial(unittest.TestCase):

    @_condition.repeat(3, 10)
    @testing.for_float_dtypes()
    @testing.numpy_cupy_allclose(atol=0.02)
    def test_choice_multinomial(self, xp, dtype):
        p = xp.array([0.5, 0.25, 0.125, 0.125], dtype)
        trial = 10000
        x = xp.random.choice(len(p), trial, p=p)
        y = xp.bincount(x).astype('f') / trial
        return y


@testing.parameterize(
    {'a': 3.1, 'size': 1, 'p': [0.1, 0.1, 0.8]},
    {'a': None, 'size': 1, 'p': [0.1, 0.1, 0.8]},
    {'a': -3, 'size': 1, 'p': [0.1, 0.1, 0.8]},
    {'a': [[0, 1], [2]], 'size': 1, 'p': [0.1, 0.1, 0.8]},
    {'a': [], 'size': 1, 'p': [0.1, 0.1, 0.8]},
    {'a': 3, 'size': 1, 'p': [[0.1, 0.1], [0.8]]},
    {'a': 2, 'size': 1, 'p': [0.1, 0.1, 0.8]},
    {'a': 3, 'size': 1, 'p': [-0.1, 0.3, 0.8]},
    {'a': 3, 'size': 1, 'p': [0.1, 0.1, 0.7]},
)
@testing.fix_random()
@testing.gpu
class TestChoiceFailure(unittest.TestCase):

    def setUp(self):
        self.rs = _generator.RandomState(seed=testing.generate_seed())

    def test_choice_invalid_value(self):
        with self.assertRaises(ValueError):
            self.rs.choice(a=self.a, size=self.size, p=self.p)


@testing.parameterize(
    {'a': 5, 'size': 2},
    {'a': 5, 'size': (2, 2)},
    {'a': 5, 'size': ()},
    {'a': numpy.array([0.0, 2.0, 4.0]), 'size': 2},
)
@testing.fix_random()
@testing.gpu
class TestChoiceReplaceFalse(RandomGeneratorTestCase):

    target_method = 'choice'

    def test_dtype_shape(self):
        v = self.generate(a=self.a, size=self.size, replace=False)
        if isinstance(self.size, int):
            expected_shape = (self.size,)
        else:
            expected_shape = self.size
        if isinstance(self.a, numpy.ndarray):
            expected_dtype = 'float'
        else:
            expected_dtype = 'int'
        assert v.dtype == expected_dtype
        assert v.shape == expected_shape

    @_condition.repeat(3, 10)
    def test_bound(self):
        val = self.generate(a=self.a, size=self.size, replace=False).get()
        size = self.size if isinstance(self.size, tuple) else (self.size,)
        assert val.shape == size
        assert (0 <= val).all()
        assert (val < 5).all()
        val = numpy.asarray(val)
        assert numpy.unique(val).size == val.size


@testing.gpu
@testing.fix_random()
class TestGumbel(RandomGeneratorTestCase):

    target_method = 'gumbel'

    def test_gumbel_1(self):
        self.generate()

    def test_gumbel_2(self):
        self.generate(0.0, 1.0, size=(3, 2))

    @testing.for_dtypes('fd')
    @_condition.repeat_with_success_at_least(10, 3)
    def test_gumbel_ks_1(self, dtype):
        self.check_ks(0.05)(
            size=2000, dtype=dtype)

    @testing.for_dtypes('fd')
    @_condition.repeat_with_success_at_least(10, 3)
    def test_gumbel_ks_2(self, dtype):
        self.check_ks(0.05)(
            2.3, 4.5, size=2000, dtype=dtype)


@testing.gpu
@testing.fix_random()
class TestRandint(RandomGeneratorTestCase):
    # TODO(niboshi):
    #   Test soundness of distribution.
    #   Currently only reprocibility is checked.

    target_method = 'randint'

    def test_randint_1(self):
        self.generate(3)

    def test_randint_2(self):
        self.generate(3, 4, size=(3, 2))

    def test_randint_empty1(self):
        self.generate(3, 10, size=0)

    def test_randint_empty2(self):
        self.generate(3, size=(4, 0, 5))

    def test_randint_overflow(self):
        self.generate(numpy.int8(-100), numpy.int8(100))

    def test_randint_float1(self):
        self.generate(-1.2, 3.4, 5)

    def test_randint_float2(self):
        self.generate(6.7, size=(2, 3))

    def test_randint_int64_1(self):
        self.generate(2**34, 2**40, 3)


@testing.gpu
@testing.fix_random()
class TestUniform(RandomGeneratorTestCase):

    target_method = 'uniform'

    def test_uniform_1(self):
        self.generate()

    def test_uniform_2(self):
        self.generate(-4.2, 2.4, size=(3, 2))

    @testing.for_dtypes('fd')
    @_condition.repeat_with_success_at_least(10, 3)
    def test_uniform_ks_1(self, dtype):
        self.check_ks(0.05)(
            size=2000, dtype=dtype)

    @testing.for_dtypes('fd')
    @_condition.repeat_with_success_at_least(10, 3)
    def test_uniform_ks_2(self, dtype):
        self.check_ks(0.05)(
            -4.2, 2.4, size=2000, dtype=dtype)


@testing.parameterize(
    {'mu': 0.0, 'kappa': 1.0},
    {'mu': 3.0, 'kappa': 3.0},
    {'mu': 3.0, 'kappa': 1.0},
)
@testing.gpu
@testing.fix_random()
class TestVonmises(RandomGeneratorTestCase):

    target_method = 'vonmises'

    def test_vonmises(self):
        self.generate(mu=self.mu, kappa=self.kappa, size=(3, 2))

    @testing.for_dtypes('fd')
    @_condition.repeat_with_success_at_least(10, 3)
    def test_vonmises_ks(self, dtype):
        self.check_ks(0.05)(
            self.mu, self.kappa, size=2000, dtype=dtype)


@testing.parameterize(
    {'mean': 1.0, 'scale': 3.0},
    {'mean': 3.0, 'scale': 3.0},
    {'mean': 3.0, 'scale': 1.0},
)
@testing.gpu
@testing.fix_random()
class TestWald(RandomGeneratorTestCase):

    target_method = 'wald'

    def test_wald(self):
        self.generate(mean=self.mean, scale=self.scale, size=(3, 2))

    @testing.for_dtypes('fd')
    @_condition.repeat_with_success_at_least(10, 3)
    def test_wald_ks(self, dtype):
        self.check_ks(0.05)(
            self.mean, self.scale, size=2000, dtype=dtype)


@testing.parameterize(
    {'a': 0.5},
    {'a': 1.0},
    {'a': 3.0},
    {'a': numpy.inf},
)
@testing.gpu
@testing.fix_random()
class TestWeibull(RandomGeneratorTestCase):

    target_method = 'weibull'

    def test_weibull(self):
        self.generate(a=self.a, size=(3, 2))

    @testing.for_dtypes('fd')
    @_condition.repeat_with_success_at_least(10, 3)
    def test_weibull_ks(self, dtype):
        self.check_ks(0.05)(
            a=self.a, size=2000, dtype=dtype)


@testing.parameterize(
    {'a': 2.0},
)
@testing.gpu
@testing.fix_random()
class TestZipf(RandomGeneratorTestCase):

    target_method = 'zipf'

    def test_zipf(self):
        self.generate(a=self.a, size=(3, 2))

    # TODO(kataoka): add distribution test


@testing.parameterize(
    {'a': 3, 'size': 5},
    {'a': [1, 2, 3], 'size': 5},
)
@testing.fix_random()
@testing.gpu
class TestChoiceReplaceFalseFailure(unittest.TestCase):

    def test_choice_invalid_value(self):
        for xp in (numpy, cupy):
            rs = xp.random.RandomState(seed=testing.generate_seed())
            with pytest.raises(ValueError):
                rs.choice(a=self.a, size=self.size, replace=False)


class TestResetStates(unittest.TestCase):

    def test_reset_states(self):
        _generator._random_states = 'dummy'
        _generator.reset_states()
        assert {} == _generator._random_states


@testing.gpu
class TestGetRandomState(unittest.TestCase):

    def setUp(self):
        self.device_id = cuda.Device().id
        self.rs_tmp = _generator._random_states

    def tearDown(self, *args):
        _generator._random_states = self.rs_tmp

    def test_get_random_state_initialize(self):
        _generator._random_states = {}
        rs = _generator.get_random_state()
        assert _generator._random_states[self.device_id] == rs

    def test_get_random_state_memoized(self):
        _generator._random_states = {self.device_id: 'expected',
                                     self.device_id + 1: 'dummy'}
        rs = _generator.get_random_state()
        assert 'expected' == _generator._random_states[self.device_id]
        assert 'dummy' == _generator._random_states[self.device_id + 1]
        assert 'expected' == rs


@testing.gpu
class TestSetRandomState(unittest.TestCase):

    def setUp(self):
        self.rs_tmp = _generator._random_states

    def tearDown(self, *args):
        _generator._random_states = self.rs_tmp

    def test_set_random_state(self):
        rs = _generator.RandomState()
        _generator.set_random_state(rs)
        assert _generator.get_random_state() is rs

    def test_set_random_state_call_multiple_times(self):
        _generator.set_random_state(_generator.RandomState())
        rs = _generator.RandomState()
        _generator.set_random_state(rs)
        assert _generator.get_random_state() is rs


@testing.gpu
@testing.fix_random()
class TestStandardExponential(RandomGeneratorTestCase):

    target_method = 'standard_exponential'

    def test_standard_exponential(self):
        self.generate(size=(3, 2))

    @_attr.slow
    @_condition.repeat(10)
    def test_standard_exponential_isfinite(self):
        x = self.generate(size=10**7)
        assert cupy.isfinite(x).all()

    @testing.for_dtypes('fd')
    @_condition.repeat_with_success_at_least(10, 3)
    def test_standard_exponential_ks(self, dtype):
        self.check_ks(0.05)(
            size=2000, dtype=dtype)


@testing.parameterize(
    {'left': -1.0, 'mode': 0.0, 'right': 2.0},
)
@testing.gpu
@testing.fix_random()
class TestTriangular(RandomGeneratorTestCase):

    target_method = 'triangular'

    def test_triangular(self):
        self.generate(
            left=self.left, mode=self.mode, right=self.right, size=(3, 2))


@testing.gpu
class TestRandomStateThreadSafe(unittest.TestCase):

    def setUp(self):
        cupy.random.reset_states()

    def test_get_random_state_thread_safe(self):
        seed = 10
        threads = [
            threading.Thread(target=lambda: cupy.random.seed(seed)),
            threading.Thread(target=lambda: cupy.random.get_random_state()),
            threading.Thread(target=lambda: cupy.random.get_random_state()),
            threading.Thread(target=lambda: cupy.random.get_random_state()),
            threading.Thread(target=lambda: cupy.random.get_random_state()),
            threading.Thread(target=lambda: cupy.random.get_random_state()),
            threading.Thread(target=lambda: cupy.random.get_random_state()),
        ]

        for t in threads:
            t.start()
        for t in threads:
            t.join()

        actual = cupy.random.uniform()
        cupy.random.seed(seed)
        expected = cupy.random.uniform()
        assert actual == expected

    def test_set_random_state_thread_safe(self):
        rs = cupy.random.RandomState()
        threads = [
            threading.Thread(target=lambda: cupy.random.set_random_state(rs)),
            threading.Thread(target=lambda: cupy.random.set_random_state(rs)),
        ]

        for t in threads:
            t.start()
        for t in threads:
            t.join()

        assert cupy.random.get_random_state() is rs


@testing.gpu
class TestGetRandomState2(unittest.TestCase):

    def setUp(self):
        self.rs_dict = _generator._random_states
        _generator._random_states = {}
        self.cupy_seed = os.getenv('CUPY_SEED')

    def tearDown(self, *args):
        _generator._random_states = self.rs_dict
        if self.cupy_seed is None:
            os.environ.pop('CUPY_SEED', None)
        else:
            os.environ['CUPY_SEED'] = self.cupy_seed

    def test_get_random_state_no_cupy(self):
        os.environ.pop('CUPY_SEED', None)
        rvs0 = self._get_rvs_reset()
        rvs1 = self._get_rvs_reset()

        self._check_different(rvs0, rvs1)

    def test_get_random_state_with_cupy(self):
        rvs0 = self._get_rvs(_generator.RandomState(6))

        os.environ['CUPY_SEED'] = '6'
        rvs1 = self._get_rvs_reset()

        self._check_same(rvs0, rvs1)

    def _get_rvs(self, rs):
        rvu = rs.rand(4)
        rvn = rs.randn(4)
        return rvu, rvn

    def _get_rvs_reset(self):
        _generator.reset_states()
        return self._get_rvs(_generator.get_random_state())

    def _check_same(self, rvs0, rvs1):
        for rv0, rv1 in zip(rvs0, rvs1):
            testing.assert_array_equal(rv0, rv1)

    def _check_different(self, rvs0, rvs1):
        for rv0, rv1 in zip(rvs0, rvs1):
            for r0, r1 in zip(rv0, rv1):
                assert r0 != r1


class TestCheckAndGetDtype(unittest.TestCase):

    @testing.for_float_dtypes(no_float16=True)
    def test_float32_64_type(self, dtype):
        assert _generator._check_and_get_dtype(dtype) == numpy.dtype(dtype)

    def test_float16(self):
        with self.assertRaises(TypeError):
            _generator._check_and_get_dtype(numpy.float16)

    @testing.for_int_dtypes()
    def test_int_type(self, dtype):
        with self.assertRaises(TypeError):
            _generator._check_and_get_dtype(dtype)<|MERGE_RESOLUTION|>--- conflicted
+++ resolved
@@ -941,11 +941,7 @@
         vals = [val.get() for val in vals]
         counts = numpy.histogram(vals, bins=numpy.arange(mx + 2))[0]
         expected = numpy.array([float(trial) / (mx + 1)] * (mx + 1))
-<<<<<<< HEAD
-        self.assertTrue(_hypothesis.chi_square_test(counts, expected))
-=======
-        assert hypothesis.chi_square_test(counts, expected)
->>>>>>> 4303d728
+        assert _hypothesis.chi_square_test(counts, expected)
 
     @_condition.repeat(3)
     def test_goodness_of_fit_2(self):
@@ -953,11 +949,7 @@
         vals = self.generate(mx, (5, 5)).get()
         counts = numpy.histogram(vals, bins=numpy.arange(mx + 2))[0]
         expected = numpy.array([float(vals.size) / (mx + 1)] * (mx + 1))
-<<<<<<< HEAD
-        self.assertTrue(_hypothesis.chi_square_test(counts, expected))
-=======
-        assert hypothesis.chi_square_test(counts, expected)
->>>>>>> 4303d728
+        assert _hypothesis.chi_square_test(counts, expected)
 
 
 @testing.fix_random()
@@ -1071,22 +1063,14 @@
         vals = [val.get() for val in vals]
         counts = numpy.histogram(vals, bins=numpy.arange(4))[0]
         expected = numpy.array([30, 30, 40])
-<<<<<<< HEAD
-        self.assertTrue(_hypothesis.chi_square_test(counts, expected))
-=======
-        assert hypothesis.chi_square_test(counts, expected)
->>>>>>> 4303d728
+        assert _hypothesis.chi_square_test(counts, expected)
 
     @_condition.repeat(3, 10)
     def test_goodness_of_fit_2(self):
         vals = self.generate(3, (5, 20), True, [0.3, 0.3, 0.4]).get()
         counts = numpy.histogram(vals, bins=numpy.arange(4))[0]
         expected = numpy.array([30, 30, 40])
-<<<<<<< HEAD
-        self.assertTrue(_hypothesis.chi_square_test(counts, expected))
-=======
-        assert hypothesis.chi_square_test(counts, expected)
->>>>>>> 4303d728
+        assert _hypothesis.chi_square_test(counts, expected)
 
 
 @testing.fix_random()
