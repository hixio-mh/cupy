import contextlib
import mock
import os
import pytest
import sys
import tempfile
import unittest

import cupy
from cupy import testing
from cupy.cuda import compiler
from cupy.cuda import memory


_test_source1 = r'''
extern "C" __global__
void test_sum(const float* x1, const float* x2, float* y, unsigned int N) {
    int tid = blockDim.x * blockIdx.x + threadIdx.x;
    if (tid < N)
        y[tid] = x1[tid] + x2[tid];
}
'''

# test compiling and invoking multiple kernels in one single .cubin
_test_source2 = r'''
extern "C"{

__global__ void test_sum(const float* x1, const float* x2, float* y, \
                         unsigned int N)
{
    unsigned int tid = blockDim.x * blockIdx.x + threadIdx.x;
    if (tid < N)
    {
        y[tid] = x1[tid] + x2[tid];
    }
}

__global__ void test_multiply(const float* x1, const float* x2, float* y, \
                              unsigned int N)
{
    unsigned int tid = blockDim.x * blockIdx.x + threadIdx.x;
    if (tid < N)
    {
        y[tid] = x1[tid] * x2[tid];
    }
}

}
'''

# test C macros
_test_source3 = r'''
#ifndef PRECISION
    #define PRECISION 2
#endif

#if PRECISION == 2
    #define TYPE double
#elif PRECISION == 1
    #define TYPE float
#else
    #error precision not supported
#endif

extern "C"{

__global__ void test_sum(const TYPE* x1, const TYPE* x2, TYPE* y, \
                         unsigned int N)
{
    unsigned int tid = blockDim.x * blockIdx.x + threadIdx.x;
    if (tid < N)
    {
        y[tid] = x1[tid] + x2[tid];
    }
}

__global__ void test_multiply(const TYPE* x1, const TYPE* x2, TYPE* y, \
                              unsigned int N)
{
    unsigned int tid = blockDim.x * blockIdx.x + threadIdx.x;
    if (tid < N)
    {
        y[tid] = x1[tid] * x2[tid];
    }
}

}
'''

# dynamic parallelism
_test_source4 = r'''
extern "C"{

__global__ void test_kernel_inner(float *arr, int N)
{
    unsigned int tid = blockDim.x * blockIdx.x + threadIdx.x;

    if (tid < N)
        arr[tid] = 1.0;
}

__global__ void test_kernel(float *arr, int N, int inner_blk)
{
    unsigned int tid = blockDim.x * blockIdx.x + threadIdx.x;

    if (tid < N/inner_blk)
        test_kernel_inner<<<1, inner_blk>>>(arr+tid*inner_blk, inner_blk);
}

}
'''

# to generate cubin/ptx
_test_source5 = r'''
extern "C" __global__
void test_div(const float* x1, const float* x2, float* y, unsigned int N) {
    int tid = blockDim.x * blockIdx.x + threadIdx.x;
    if (tid < N)
        y[tid] = x1[tid] / (x2[tid] + 1.0);
}
'''

_test_cuComplex = r'''
#include <cuComplex.h>
#define N 100

extern "C"{
/* ------------------- double complex ------------------- */

__global__ void test_add(cuDoubleComplex* arr1, cuDoubleComplex* arr2,
                         cuDoubleComplex* out) {
    unsigned int tid = blockDim.x * blockIdx.x + threadIdx.x;
    if (tid < N) {
        out[tid] = cuCadd(arr1[tid], arr2[tid]);
    }
}

__global__ void test_sub(cuDoubleComplex* arr1, cuDoubleComplex* arr2,
                         cuDoubleComplex* out) {
    unsigned int tid = blockDim.x * blockIdx.x + threadIdx.x;
    if (tid < N) {
        out[tid] = cuCsub(arr1[tid], arr2[tid]);
    }
}

__global__ void test_mul(cuDoubleComplex* arr1, cuDoubleComplex* arr2,
                         cuDoubleComplex* out) {
    unsigned int tid = blockDim.x * blockIdx.x + threadIdx.x;
    if (tid < N) {
        out[tid] = cuCmul(arr1[tid], arr2[tid]);
    }
}

__global__ void test_div(cuDoubleComplex* arr1, cuDoubleComplex* arr2,
                         cuDoubleComplex* out) {
    unsigned int tid = blockDim.x * blockIdx.x + threadIdx.x;
    if (tid < N) {
        out[tid] = cuCdiv(arr1[tid], arr2[tid]);
    }
}

__global__ void test_conj(cuDoubleComplex* arr, cuDoubleComplex* out) {
    unsigned int tid = blockDim.x * blockIdx.x + threadIdx.x;
    if (tid < N) {
        out[tid] = cuConj(arr[tid]);
    }
}

__global__ void test_abs(cuDoubleComplex* arr, double* out) {
    unsigned int tid = blockDim.x * blockIdx.x + threadIdx.x;
    if (tid < N) {
        out[tid] = cuCabs(arr[tid]);
    }
}

__global__ void test_fma(cuDoubleComplex* A, cuDoubleComplex* B,
                         cuDoubleComplex* C, cuDoubleComplex* out) {
    unsigned int tid = blockDim.x * blockIdx.x + threadIdx.x;
    if (tid < N) {
        out[tid] = cuCfma(A[tid], B[tid], C[tid]);
    }
}

__global__ void test_make(cuDoubleComplex* arr) {
    unsigned int tid = blockDim.x * blockIdx.x + threadIdx.x;
    cuDoubleComplex out = make_cuDoubleComplex(1.8, 2.9);
    if (tid < N) {
        arr[tid] = make_cuDoubleComplex(cuCreal(out), -3.*cuCimag(out));
    }
}

__global__ void test_downcast(cuDoubleComplex* arr, cuComplex* out) {
    unsigned int tid = blockDim.x * blockIdx.x + threadIdx.x;
    if (tid < N) {
        out[tid] = cuComplexDoubleToFloat(arr[tid]);
    }
}

__global__ void test_add_scalar(cuDoubleComplex* arr, cuDoubleComplex scalar,
                                cuDoubleComplex* out) {
    unsigned int tid = blockDim.x * blockIdx.x + threadIdx.x;
    if (tid < N) {
        out[tid] = cuCadd(arr[tid], scalar);
    }
}

/* ------------------- single complex ------------------- */

__global__ void test_addf(cuComplex* arr1, cuComplex* arr2,
                          cuComplex* out) {
    unsigned int tid = blockDim.x * blockIdx.x + threadIdx.x;
    if (tid < N) {
        out[tid] = cuCaddf(arr1[tid], arr2[tid]);
    }
}

__global__ void test_subf(cuComplex* arr1, cuComplex* arr2,
                          cuComplex* out) {
    unsigned int tid = blockDim.x * blockIdx.x + threadIdx.x;
    if (tid < N) {
        out[tid] = cuCsubf(arr1[tid], arr2[tid]);
    }
}

__global__ void test_mulf(cuComplex* arr1, cuComplex* arr2,
                          cuComplex* out) {
    unsigned int tid = blockDim.x * blockIdx.x + threadIdx.x;
    if (tid < N) {
        out[tid] = cuCmulf(arr1[tid], arr2[tid]);
    }
}

__global__ void test_divf(cuComplex* arr1, cuComplex* arr2,
                          cuComplex* out) {
    unsigned int tid = blockDim.x * blockIdx.x + threadIdx.x;
    if (tid < N) {
        out[tid] = cuCdivf(arr1[tid], arr2[tid]);
    }
}

__global__ void test_conjf(cuComplex* arr, cuComplex* out) {
    unsigned int tid = blockDim.x * blockIdx.x + threadIdx.x;
    if (tid < N) {
        out[tid] = cuConjf(arr[tid]);
    }
}

__global__ void test_absf(cuFloatComplex* arr, float* out) {
    unsigned int tid = blockDim.x * blockIdx.x + threadIdx.x;
    if (tid < N) {
        out[tid] = cuCabsf(arr[tid]);
    }
}

__global__ void test_fmaf(cuFloatComplex* A, cuFloatComplex* B,
                          cuFloatComplex* C, cuFloatComplex* out) {
    unsigned int tid = blockDim.x * blockIdx.x + threadIdx.x;
    if (tid < N) {
        out[tid] = cuCfmaf(A[tid], B[tid], C[tid]);
    }
}

__global__ void test_makef(cuComplex* arr) {
    unsigned int tid = blockDim.x * blockIdx.x + threadIdx.x;
    cuComplex out = make_cuFloatComplex(1.8, 2.9);
    if (tid < N) {
        arr[tid] = make_cuFloatComplex(cuCrealf(out), -3.*cuCimagf(out));
    }
}

__global__ void test_upcast(cuComplex* arr, cuDoubleComplex* out) {
    unsigned int tid = blockDim.x * blockIdx.x + threadIdx.x;
    if (tid < N) {
        out[tid] = cuComplexFloatToDouble(arr[tid]);
    }
}

__global__ void test_addf_scalar(cuComplex* arr, cuComplex scalar,
                                 cuComplex* out) {
    unsigned int tid = blockDim.x * blockIdx.x + threadIdx.x;
    if (tid < N) {
        out[tid] = cuCadd(arr[tid], scalar);
    }
}

}
'''

test_const_mem = r'''
extern "C"{
__constant__ float some_array[100];

__global__ void multiply_by_const(float* x, int N) {
    int id = threadIdx.x + blockIdx.x * blockDim.x;

    if (id < N) {
        x[id] *= some_array[id];
    }
}
}
'''

test_cxx_template = r'''
#include <cupy/complex.cuh>

template<typename T>
__global__ void my_sqrt(T* input, int N) {
  unsigned int x = blockIdx.x * blockDim.x + threadIdx.x;
  if (x < N) {
    input[x] *= input[x];
  }
}

__global__ void my_func(double* input, int N) {
  unsigned int x = blockIdx.x * blockDim.x + threadIdx.x;
  if (x < N) {
    input[x] *= input[x];
  }
}
'''

test_cast = r'''
extern "C" __global__ void my_func(void* input, int N) {
  double* arr = (double*)(input);
  unsigned int x = blockIdx.x * blockDim.x + threadIdx.x;
  if (x < N) {
    arr[x] = 3.0 * arr[x] - 8.0;
  }
}
'''


@contextlib.contextmanager
def use_temporary_cache_dir():
    target1 = 'cupy.cuda.compiler.get_cache_dir'
    target2 = 'cupy.cuda.compiler._empty_file_preprocess_cache'
    temp_cache = {}
    with tempfile.TemporaryDirectory() as path:
        with mock.patch(target1, lambda: path):
            with mock.patch(target2, temp_cache):
                yield path

_in_memory_cache = os.environ.get('CUPY_CACHE_IN_MEMORY')


@testing.parameterize(*testing.product({
    'backend': ('nvrtc', 'nvcc'),
    'in_memory': ('1', '0'),
}))
class TestRaw(unittest.TestCase):

    def setUp(self):
        if self.backend == 'nvcc' and self.in_memory == '1':
            self.skipTest('nvcc does not support in-memory cache')
        os.environ['CUPY_CACHE_IN_MEMORY'] = self.in_memory

        self.dev = cupy.cuda.runtime.getDevice()
        assert self.dev != 1

        self.temporary_cache_dir_context = use_temporary_cache_dir()
        self.cache_dir = self.temporary_cache_dir_context.__enter__()

        self.kern = cupy.RawKernel(
            _test_source1, 'test_sum',
            backend=self.backend)
        self.mod2 = cupy.RawModule(
            code=_test_source2,
            backend=self.backend)
        self.mod3 = cupy.RawModule(
            code=_test_source3,
            options=('-DPRECISION=2',),
            backend=self.backend)

    def tearDown(self):
<<<<<<< HEAD
        # To avoid cache interference, we remove cached files after every test,
        # and restore users' old setting
        global _test_cache_dir
        shutil.rmtree(_test_cache_dir)
        if _is_cache_env_var_set:
            os.environ['CUPY_CACHE_DIR'] = _old_cache_dir
        else:
            os.environ.pop('CUPY_CACHE_DIR')
        if _in_memory_cache is not None:
            os.environ['CUPY_CACHE_IN_MEMORY'] = _in_memory_cache
        else:
            os.environ.pop('CUPY_CACHE_IN_MEMORY')
        compiler._empty_file_preprocess_cache = {}
=======
        self.temporary_cache_dir_context.__exit__(*sys.exc_info())
>>>>>>> 64ba7df3

    def _helper(self, kernel, dtype):
        N = 10
        x1 = cupy.arange(N**2, dtype=dtype).reshape(N, N)
        x2 = cupy.ones((N, N), dtype=dtype)
        y = cupy.zeros((N, N), dtype=dtype)
        kernel((N,), (N,), (x1, x2, y, N**2))
        return x1, x2, y

    def test_basic(self):
        x1, x2, y = self._helper(self.kern, cupy.float32)
        assert cupy.allclose(y, x1 + x2)

    def test_kernel_attributes(self):
        attrs = self.kern.attributes
        for attribute in ['binary_version',
                          'cache_mode_ca',
                          'const_size_bytes',
                          'local_size_bytes',
                          'max_dynamic_shared_size_bytes',
                          'max_threads_per_block',
                          'num_regs',
                          'preferred_shared_memory_carveout',
                          'ptx_version',
                          'shared_size_bytes']:
            assert attribute in attrs
        assert self.kern.num_regs > 0
        assert self.kern.max_threads_per_block > 0
        assert self.kern.shared_size_bytes == 0

    def test_module(self):
        module = self.mod2
        ker_sum = module.get_function('test_sum')
        ker_times = module.get_function('test_multiply')

        x1, x2, y = self._helper(ker_sum, cupy.float32)
        assert cupy.allclose(y, x1 + x2)

        x1, x2, y = self._helper(ker_times, cupy.float32)
        assert cupy.allclose(y, x1 * x2)

    def test_compiler_flag(self):
        module = self.mod3
        ker_sum = module.get_function('test_sum')
        ker_times = module.get_function('test_multiply')

        x1, x2, y = self._helper(ker_sum, cupy.float64)
        assert cupy.allclose(y, x1 + x2)

        x1, x2, y = self._helper(ker_times, cupy.float64)
        assert cupy.allclose(y, x1 * x2)

    def test_invalid_compiler_flag(self):
        with pytest.raises(cupy.cuda.compiler.CompileException) as ex:
            mod = cupy.RawModule(code=_test_source3,
                                 options=('-DPRECISION=3',),
                                 backend=self.backend)
            mod.get_function('test_sum')  # enforce compilation
        assert 'precision not supported' in str(ex.value)

    def _generate_file(self, ext: str):
        # generate cubin/ptx by calling nvcc

        nvcc = cupy.cuda.get_nvcc_path()
        # split() is needed because nvcc could come from the env var NVCC
        cmd = nvcc.split()
        arch = '-gencode=arch=compute_{cc},code=sm_{cc}'.format(
            cc=compiler._get_arch())
        source = '{}/test_load_cubin.cu'.format(self.cache_dir)
        file_path = self.cache_dir + 'test_load_cubin'
        with open(source, 'w') as f:
            f.write(_test_source5)
        if ext == 'cubin':
            file_path += '.cubin'
            flag = '-cubin'
        elif ext == 'ptx':
            file_path += '.ptx'
            flag = '-ptx'
        else:
            raise ValueError
        cmd += [arch, flag, source, '-o', file_path]
        compiler._run_nvcc(cmd, self.cache_dir)

        return file_path

    def test_load_cubin(self):
        # generate cubin in the temp dir
        file_path = self._generate_file('cubin')

        # load cubin and test the kernel
        mod = cupy.RawModule(path=file_path, backend=self.backend)
        ker = mod.get_function('test_div')
        x1, x2, y = self._helper(ker, cupy.float32)
        assert cupy.allclose(y, x1 / (x2 + 1.0))

    def test_load_ptx(self):
        # generate ptx in the temp dir
        file_path = self._generate_file('ptx')

        # load ptx and test the kernel
        mod = cupy.RawModule(path=file_path, backend=self.backend)
        ker = mod.get_function('test_div')
        x1, x2, y = self._helper(ker, cupy.float32)
        assert cupy.allclose(y, x1 / (x2 + 1.0))

    def test_module_load_failure(self):
        # in principle this test is better done in test_driver.py, but
        # this error is more likely to appear when using RawModule, so
        # let us do it here
        with pytest.raises(cupy.cuda.driver.CUDADriverError) as ex:
            mod = cupy.RawModule(
                path=os.path.expanduser('~/this_does_not_exist.cubin'),
                backend=self.backend)
            mod.get_function('nonexisting_kernel')  # enforce loading
        assert 'CUDA_ERROR_FILE_NOT_FOUND' in str(ex.value)

    def test_module_neither_code_nor_path(self):
        with pytest.raises(TypeError):
            cupy.RawModule()

    def test_module_both_code_and_path(self):
        with pytest.raises(TypeError):
            cupy.RawModule(
                code=_test_source1,
                path='test.cubin')

    def test_get_function_failure(self):
        # in principle this test is better done in test_driver.py, but
        # this error is more likely to appear when using RawModule, so
        # let us do it here
        with pytest.raises(cupy.cuda.driver.CUDADriverError) as ex:
            self.mod2.get_function('no_such_kernel')
        assert 'CUDA_ERROR_NOT_FOUND' in str(ex.value)

    def test_dynamical_parallelism(self):
        ker = cupy.RawKernel(_test_source4, 'test_kernel', options=('-dc',),
                             backend=self.backend)
        N = 169
        inner_chunk = 13
        x = cupy.zeros((N,), dtype=cupy.float32)
        ker((1,), (N//inner_chunk,), (x, N, inner_chunk))
        assert (x == 1.0).all()

    def test_dynamical_parallelism_compile_failure(self):
        # no option for separate compilation is given should cause an error
        ker = cupy.RawKernel(_test_source4, 'test_kernel',
                             backend=self.backend)
        N = 10
        inner_chunk = 2
        x = cupy.zeros((N,), dtype=cupy.float32)
        if self.backend == 'nvrtc':
            # raised when calling ls.complete()
            with pytest.raises(cupy.cuda.driver.CUDADriverError):
                ker((1,), (N//inner_chunk,), (x, N, inner_chunk))
        else:  # nvcc
            with pytest.raises(cupy.cuda.compiler.CompileException):
                ker((1,), (N//inner_chunk,), (x, N, inner_chunk))

    def test_cuFloatComplex(self):
        N = 100
        block = 32
        grid = (N + block - 1) // block
        dtype = cupy.complex64

        mod = cupy.RawModule(
            code=_test_cuComplex,
            translate_cucomplex=True)
        a = cupy.random.random((N,)) + 1j*cupy.random.random((N,))
        a = a.astype(dtype)
        b = cupy.random.random((N,)) + 1j*cupy.random.random((N,))
        b = b.astype(dtype)
        c = cupy.random.random((N,)) + 1j*cupy.random.random((N,))
        c = c.astype(dtype)
        out = cupy.zeros((N,), dtype=dtype)
        out_float = cupy.zeros((N,), dtype=cupy.float32)
        out_up = cupy.zeros((N,), dtype=cupy.complex128)

        ker = mod.get_function('test_addf')
        ker((grid,), (block,), (a, b, out))
        assert (out == a + b).all()

        ker = mod.get_function('test_subf')
        ker((grid,), (block,), (a, b, out))
        assert (out == a - b).all()

        ker = mod.get_function('test_mulf')
        ker((grid,), (block,), (a, b, out))
        assert cupy.allclose(out, a * b)

        ker = mod.get_function('test_divf')
        ker((grid,), (block,), (a, b, out))
        assert (out == a / b).all()

        ker = mod.get_function('test_conjf')
        ker((grid,), (block,), (a, out))
        assert (out == cupy.conj(a)).all()

        ker = mod.get_function('test_absf')
        ker((grid,), (block,), (a, out_float))
        assert (out_float == cupy.abs(a)).all()

        ker = mod.get_function('test_fmaf')
        ker((grid,), (block,), (a, b, c, out))
        assert cupy.allclose(out, a * b + c)

        ker = mod.get_function('test_makef')
        ker((grid,), (block,), (out,))
        # because of precision issue, the (A==B).all() semantics would fail
        assert cupy.allclose(out, 1.8 - 1j * 8.7)

        ker = mod.get_function('test_upcast')
        ker((grid,), (block,), (a, out_up))
        assert (out_up == a.astype(cupy.complex128)).all()

        # NumPy scalars.
        b = cupy.complex64(2 + 3j)
        ker = mod.get_function('test_addf_scalar')
        ker((grid,), (block,), (a, b, out))
        assert (out == a + b).all()

    def test_cuDoubleComplex(self):
        N = 100
        block = 32
        grid = (N + block - 1) // block
        dtype = cupy.complex128

        mod = cupy.RawModule(
            code=_test_cuComplex,
            translate_cucomplex=True)
        a = cupy.random.random((N,)) + 1j*cupy.random.random((N,))
        a = a.astype(dtype)
        b = cupy.random.random((N,)) + 1j*cupy.random.random((N,))
        b = b.astype(dtype)
        c = cupy.random.random((N,)) + 1j*cupy.random.random((N,))
        c = c.astype(dtype)
        out = cupy.zeros((N,), dtype=dtype)
        out_float = cupy.zeros((N,), dtype=cupy.float64)
        out_down = cupy.zeros((N,), dtype=cupy.complex64)

        ker = mod.get_function('test_add')
        ker((grid,), (block,), (a, b, out))
        assert (out == a + b).all()

        ker = mod.get_function('test_sub')
        ker((grid,), (block,), (a, b, out))
        assert (out == a - b).all()

        ker = mod.get_function('test_mul')
        ker((grid,), (block,), (a, b, out))
        assert cupy.allclose(out, a * b)

        ker = mod.get_function('test_div')
        ker((grid,), (block,), (a, b, out))
        assert (out == a / b).all()

        ker = mod.get_function('test_conj')
        ker((grid,), (block,), (a, out))
        assert (out == cupy.conj(a)).all()

        ker = mod.get_function('test_abs')
        ker((grid,), (block,), (a, out_float))
        assert (out_float == cupy.abs(a)).all()

        ker = mod.get_function('test_fma')
        ker((grid,), (block,), (a, b, c, out))
        assert cupy.allclose(out, a * b + c)

        ker = mod.get_function('test_make')
        ker((grid,), (block,), (out,))
        assert (out == 1.8 - 1j * 8.7).all()

        ker = mod.get_function('test_downcast')
        ker((grid,), (block,), (a, out_down))
        assert (out_down == a.astype(cupy.complex64)).all()

        # NumPy scalars.
        b = cupy.complex128(2 + 3j)
        ker = mod.get_function('test_add_scalar')
        ker((grid,), (block,), (a, b, out))
        assert (out == a + b).all()

        # Python scalars.
        b = 2 + 3j
        ker = mod.get_function('test_add_scalar')
        ker((grid,), (block,), (a, b, out))
        assert (out == a + b).all()

    def test_const_memory(self):
        mod = cupy.RawModule(code=test_const_mem, backend=self.backend)
        ker = mod.get_function('multiply_by_const')
        mem_ptr = mod.get_global('some_array')
        const_arr = cupy.ndarray((100,), cupy.float32, mem_ptr)
        data = cupy.arange(100, dtype=cupy.float32)
        const_arr[...] = data
        output_arr = cupy.ones(100, dtype=cupy.float32)
        ker((1,), (100,), (output_arr, cupy.int32(100)))
        assert (data == output_arr).all()

    def test_template_specialization(self):
        if self.backend == 'nvcc':
            self.skipTest('nvcc does not support template specialization')

        # compile code
        name_expressions = ['my_sqrt<int>', 'my_sqrt<float>',
                            'my_sqrt<complex<double>>', 'my_func']
        mod = cupy.RawModule(code=test_cxx_template, options=('--std=c++11',),
                             name_expressions=name_expressions)

        dtypes = (cupy.int32, cupy.float32, cupy.complex128, cupy.float64)
        for ker_T, dtype in zip(name_expressions, dtypes):
            # get specialized kernels
            ker = mod.get_function(ker_T)

            # prepare inputs & expected outputs
            in_arr = cupy.testing.shaped_random((10,), dtype=dtype)
            out_arr = in_arr**2

            # run
            ker((1,), (10,), (in_arr, 10))

            # check results
            assert cupy.allclose(in_arr, out_arr)

    def test_template_failure(self):
        name_expressions = ['my_sqrt<int>']

        # 1. nvcc is disabled for this feature
        if self.backend == 'nvcc':
            with pytest.raises(ValueError) as e:
                cupy.RawModule(code=test_cxx_template, backend=self.backend,
                               options=('--std=c++11',),
                               name_expressions=name_expressions)
            assert 'nvrtc' in str(e.value)
            return  # the rest of tests do not apply to nvcc

        # 2. compile code without specializations
        mod = cupy.RawModule(code=test_cxx_template, options=('--std=c++11',))
        # ...try to get a specialized kernel
        with pytest.raises(cupy.cuda.driver.CUDADriverError,
                           match='named symbol not found'):
            mod.get_function('my_sqrt<int>')

        # 3. compile code without specifying C++ standard
        with pytest.raises(ValueError):
            cupy.RawModule(code=test_cxx_template,
                           name_expressions=name_expressions)

        # 4. try to fetch something we didn't specialize for
        mod = cupy.RawModule(code=test_cxx_template, options=('--std=c++11',),
                             name_expressions=name_expressions)
        with pytest.raises(cupy.cuda.driver.CUDADriverError,
                           match='named symbol not found'):
            mod.get_function('my_sqrt<double>')

    def test_raw_pointer(self):
        mod = cupy.RawModule(code=test_cast, backend=self.backend)
        ker = mod.get_function('my_func')

        a = cupy.ones((100,), dtype=cupy.float64)
        memptr = memory.alloc(100 * a.dtype.itemsize)
        memptr.copy_from(a.data, 100 * a.dtype.itemsize)  # one-initialize
        b = cupy.ndarray((100,), cupy.float64, memptr=memptr)

        ker((1,), (100,), (memptr, 100))
        a = 3. * a - 8.
        assert (a == b).all()

    @testing.multi_gpu(2)
    def test_context_switch_RawKernel(self):
        # run test_basic() on another device

        # we need to launch it once to force compiling
        x1, x2, y = self._helper(self.kern, cupy.float32)

        with cupy.cuda.Device(1):
            x1, x2, y = self._helper(self.kern, cupy.float32)
            assert cupy.allclose(y, x1 + x2)

    @testing.multi_gpu(2)
    def test_context_switch_RawModule1(self):
        # run test_module() on another device
        # in this test, re-compiling happens at 2nd get_function()
        module = self.mod2
        with cupy.cuda.Device(0):
            module.get_function('test_sum')

        with cupy.cuda.Device(1):
            ker_sum = module.get_function('test_sum')
            x1, x2, y = self._helper(ker_sum, cupy.float32)
            assert cupy.allclose(y, x1 + x2)

    @testing.multi_gpu(2)
    def test_context_switch_RawModule2(self):
        # run test_module() on another device
        # in this test, re-compiling happens at kernel launch
        module = self.mod2
        with cupy.cuda.Device(0):
            ker_sum = module.get_function('test_sum')

        with cupy.cuda.Device(1):
            x1, x2, y = self._helper(ker_sum, cupy.float32)
            assert cupy.allclose(y, x1 + x2)

    @testing.multi_gpu(2)
    def test_context_switch_RawModule3(self):
        # run test_load_cubin() on another device
        # generate cubin in the temp dir and load it on device 0

        device0 = cupy.cuda.Device(0)
        device1 = cupy.cuda.Device(1)
        if device0.compute_capability != device1.compute_capability:
            raise pytest.skip()

        with device0:
            file_path = self._generate_file('cubin')
            mod = cupy.RawModule(path=file_path, backend=self.backend)
            mod.get_function('test_div')

        # in this test, reloading happens at 2nd get_function()
        with device1:
            ker = mod.get_function('test_div')
            x1, x2, y = self._helper(ker, cupy.float32)
            assert cupy.allclose(y, x1 / (x2 + 1.0))

    @testing.multi_gpu(2)
    def test_context_switch_RawModule4(self):
        # run test_load_cubin() on another device
        # generate cubin in the temp dir and load it on device 0

        device0 = cupy.cuda.Device(0)
        device1 = cupy.cuda.Device(1)
        if device0.compute_capability != device1.compute_capability:
            raise pytest.skip()

        with device0:
            file_path = self._generate_file('cubin')
            mod = cupy.RawModule(path=file_path, backend=self.backend)
            ker = mod.get_function('test_div')

        # in this test, reloading happens at kernel launch
        with device1:
            x1, x2, y = self._helper(ker, cupy.float32)
            assert cupy.allclose(y, x1 / (x2 + 1.0))

    @testing.multi_gpu(2)
    def test_context_switch_RawModule5(self):
        # run test_template_specialization() on another device
        # in this test, re-compiling happens at get_function()
        if self.backend == 'nvcc':
            self.skipTest('nvcc does not support template specialization')

        # compile code
        name_expressions = ['my_sqrt<unsigned int>']
        name = name_expressions[0]
        with cupy.cuda.Device(0):
            mod = cupy.RawModule(code=test_cxx_template,
                                 options=('--std=c++11',),
                                 name_expressions=name_expressions)

            # get specialized kernels
            mod.get_function(name)

        # switch device
        with cupy.cuda.Device(1):
            # get specialized kernels
            ker = mod.get_function(name)

            # prepare inputs & expected outputs
            in_arr = cupy.testing.shaped_random((10,), dtype=cupy.uint32)
            out_arr = in_arr**2

            # run
            ker((1,), (10,), (in_arr, 10))

            # check results
            assert cupy.allclose(in_arr, out_arr)

    @testing.multi_gpu(2)
    def test_context_switch_RawModule6(self):
        # run test_template_specialization() on another device
        # in this test, re-compiling happens at kernel launch
        if self.backend == 'nvcc':
            self.skipTest('nvcc does not support template specialization')

        # compile code
        name_expressions = ['my_sqrt<unsigned int>']
        name = name_expressions[0]
        with cupy.cuda.Device(0):
            mod = cupy.RawModule(code=test_cxx_template,
                                 options=('--std=c++11',),
                                 name_expressions=name_expressions)

            # get specialized kernels
            ker = mod.get_function(name)

        # switch device
        with cupy.cuda.Device(1):
            # prepare inputs & expected outputs
            in_arr = cupy.testing.shaped_random((10,), dtype=cupy.uint32)
            out_arr = in_arr**2

            # run
            ker((1,), (10,), (in_arr, 10))

            # check results
            assert cupy.allclose(in_arr, out_arr)


_test_grid_sync = r'''
#include <cooperative_groups.h>

extern "C" __global__
void test_grid_sync(const float* x1, const float* x2, float* y) {
    namespace cg = cooperative_groups;
    cg::grid_group grid = cg::this_grid();
    int size = gridDim.x * blockDim.x;
    int tid = blockDim.x * blockIdx.x + threadIdx.x;
    y[tid] = x1[tid];
    cg::sync(grid);
    y[size - tid - 1] += x2[size - tid - 1];
}
'''


@testing.parameterize(*testing.product({
    'n': [10, 100, 256]
}))
@unittest.skipUnless(
    9000 <= cupy.cuda.runtime.runtimeGetVersion(),
    'Requires CUDA 9.x or later')
@unittest.skipUnless(
    60 <= int(cupy.cuda.device.get_compute_capability()),
    'Requires compute capability 6.0 or later')
class TestRawGridSync(unittest.TestCase):

    def test_grid_sync_rawkernel(self):
        n = self.n
        with use_temporary_cache_dir():
            kern_grid_sync = cupy.RawKernel(
                _test_grid_sync, 'test_grid_sync', backend='nvcc',
                enable_cooperative_groups=True)
            x1 = cupy.arange(n ** 2, dtype='float32').reshape(n, n)
            x2 = cupy.ones((n, n), dtype='float32')
            y = cupy.zeros((n, n), dtype='float32')
            kern_grid_sync((n,), (n,), (x1, x2, y, n ** 2))
            assert cupy.allclose(y, x1 + x2)

    def test_grid_sync_rawmodule(self):
        n = self.n
        with use_temporary_cache_dir():
            mod_grid_sync = cupy.RawModule(
                code=_test_grid_sync, backend='nvcc',
                enable_cooperative_groups=True)
            x1 = cupy.arange(n ** 2, dtype='float32').reshape(n, n)
            x2 = cupy.ones((n, n), dtype='float32')
            y = cupy.zeros((n, n), dtype='float32')
            kern = mod_grid_sync.get_function('test_grid_sync')
            kern((n,), (n,), (x1, x2, y, n ** 2))
            assert cupy.allclose(y, x1 + x2)<|MERGE_RESOLUTION|>--- conflicted
+++ resolved
@@ -372,23 +372,11 @@
             backend=self.backend)
 
     def tearDown(self):
-<<<<<<< HEAD
-        # To avoid cache interference, we remove cached files after every test,
-        # and restore users' old setting
-        global _test_cache_dir
-        shutil.rmtree(_test_cache_dir)
-        if _is_cache_env_var_set:
-            os.environ['CUPY_CACHE_DIR'] = _old_cache_dir
-        else:
-            os.environ.pop('CUPY_CACHE_DIR')
         if _in_memory_cache is not None:
             os.environ['CUPY_CACHE_IN_MEMORY'] = _in_memory_cache
         else:
             os.environ.pop('CUPY_CACHE_IN_MEMORY')
         compiler._empty_file_preprocess_cache = {}
-=======
-        self.temporary_cache_dir_context.__exit__(*sys.exc_info())
->>>>>>> 64ba7df3
 
     def _helper(self, kernel, dtype):
         N = 10
