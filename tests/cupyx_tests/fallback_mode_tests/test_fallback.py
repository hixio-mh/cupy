<<<<<<< HEAD
=======
import sys
>>>>>>> 90f29520
import pytest
import unittest
import functools
import contextlib
from io import StringIO

import numpy

import cupy
from cupy import testing
from cupyx import fallback_mode
from cupyx.fallback_mode import fallback


def numpy_fallback_equal(name='xp'):
    """
    Decorator that checks fallback_mode results are equal to NumPy ones.
    Checks results that are non-ndarray.

    Args:
        name(str): Argument name whose value is either
        ``numpy`` or ``cupy`` module.
    """
    def decorator(impl):
        @functools.wraps(impl)
        def test_func(self, *args, **kwargs):

            kwargs[name] = fallback_mode.numpy
            fallback_result = impl(self, *args, **kwargs)

            kwargs[name] = numpy
            numpy_result = impl(self, *args, **kwargs)

            assert numpy_result == fallback_result

        return test_func
    return decorator


def numpy_fallback_array_equal(name='xp'):
    """
    Decorator that checks fallback_mode results are equal to NumPy ones.
    Checks ndarrays.

    Args:
        name(str): Argument name whose value is either
        ``numpy`` or ``cupy`` module.
    """
    def decorator(impl):
        @functools.wraps(impl)
        def test_func(self, *args, **kwargs):

            kwargs[name] = fallback_mode.numpy
            fallback_result = impl(self, *args, **kwargs)

            kwargs[name] = numpy
            numpy_result = impl(self, *args, **kwargs)

            if isinstance(numpy_result, numpy.ndarray):
                # if numpy returns ndarray, cupy must return ndarray
                assert isinstance(fallback_result, fallback.ndarray)
                assert fallback_result.dtype is numpy_result.dtype
                testing.assert_array_equal(
                    numpy_result, fallback_result._array)

            elif isinstance(numpy_result, numpy.ScalarType):
                # if numpy returns scalar
                # cupy may return 0-dim array
                assert numpy_result == fallback_result._array.item()

            else:
                assert False

        return test_func
    return decorator


def numpy_fallback_array_allclose(name='xp'):
    """
    Decorator that checks fallback_mode results are almost equal to NumPy ones.
    Checks ndarrays.

    Args:
        name(str): Argument name whose value is either
        ``numpy`` or ``cupy`` module.
    """
    def decorator(impl):
        @functools.wraps(impl)
        def test_func(self, *args, **kwargs):

            kwargs[name] = fallback_mode.numpy
            fallback_result = impl(self, *args, **kwargs)

            kwargs[name] = numpy
            numpy_result = impl(self, *args, **kwargs)

            assert isinstance(fallback_result, fallback.ndarray)
            assert fallback_result.dtype is numpy_result.dtype
            testing.numpy_cupy_allclose(
                numpy_result, fallback_result._array)

        return test_func
    return decorator


@testing.gpu
class TestFallbackMode(unittest.TestCase):

    def test_vectorize(self):

        def function(a, b):
            if a > b:
                return a - b
            return a + b

        actual = numpy.vectorize(function)([1, 2, 3, 4], 2)
        expected = fallback_mode.numpy.vectorize(function)([1, 2, 3, 4], 2)

        assert isinstance(actual, numpy.ndarray)

        # ([1,2,3,4], 2) are arguments to
        # numpy.vectorize(function), not numpy.vectorize
        # So, it returns numpy.ndarray
        assert isinstance(expected, numpy.ndarray)

        testing.assert_array_equal(expected, actual)

    def test_module_not_callable(self):

        pytest.raises(TypeError, fallback_mode.numpy)

        pytest.raises(TypeError, fallback_mode.numpy.linalg)

    def test_numpy_scalars(self):

        assert fallback_mode.numpy.inf is numpy.inf

        assert fallback_mode.numpy.pi is numpy.pi

        # True, because 'is' checks for reference
        # fallback_mode.numpy.nan and numpy.nan both have same reference
        assert fallback_mode.numpy.nan is numpy.nan

    def test_cupy_specific_func(self):

<<<<<<< HEAD
        with self.assertRaises(AttributeError):
            fallback_mode.numpy.ElementwiseKernel

    def test_func_not_in_numpy(self):

        with self.assertRaises(AttributeError):
            fallback_mode.numpy.dummy


@testing.gpu
class TestNotifications(unittest.TestCase):

    def test_seterr_geterr(self):

        default = fallback_mode.geterr()
        assert default == 'warn'

        old = fallback_mode.seterr('ignore')
        current = fallback_mode.geterr()
        assert old == 'warn'
        assert current == 'ignore'
        fallback_mode.seterr(old)

    def test_geterrcall(self):

        def f(func):
            pass

        fallback_mode.seterrcall(f)
        current = fallback_mode.geterrcall()

        assert current == f

    def test_errstate(self):

        old = fallback_mode.seterr('print')
        before = fallback_mode.geterr()

        with fallback_mode.errstate('log'):
            inside = fallback_mode.geterr()
            assert inside == 'log'

        after = fallback_mode.geterr()
        assert before == after
        fallback_mode.seterr(old)

    def test_errstate_func(self):

        def f(func):
            pass

        old = fallback_mode.seterr('call')
        fallback_mode.seterrcall(f)

        before = fallback_mode.geterr()
        before_func = fallback_mode.geterrcall()

        class L:
            def write(msg):
                pass

        log_obj = L()

        with fallback_mode.errstate('log', log_obj):
            inside = fallback_mode.geterr()
            inside_func = fallback_mode.geterrcall()

            assert inside == 'log'
            assert inside_func is log_obj

        after = fallback_mode.geterr()
        after_func = fallback_mode.geterrcall()

        assert before == after
        assert before_func is after_func
        fallback_mode.seterr(old)


@testing.parameterize(
    {'func': fallback_mode.numpy.array_equal, 'shape': (3, 4)},
    {'func': fallback_mode.numpy.array_equiv, 'shape': (3, 4)},
    {'func': fallback_mode.numpy.cross, 'shape': (2, 3)},
    {'func': fallback_mode.numpy.convolve, 'shape': (5,)}
)
@testing.gpu
class TestNotificationModes(unittest.TestCase):

    def test_notification_ignore(self):

        old = fallback_mode.seterr('ignore')
        saved_stdout = StringIO()

        with contextlib.redirect_stdout(saved_stdout):
            a = testing.shaped_random(self.shape, fallback_mode.numpy)
            b = testing.shaped_random(self.shape, fallback_mode.numpy)
            self.func(a, b)

        fallback_mode.seterr(old)
        output = saved_stdout.getvalue().strip()
        assert output == ""

    def test_notification_print(self):

        old = fallback_mode.seterr('print')
        saved_stdout = StringIO()

        with contextlib.redirect_stdout(saved_stdout):
            a = testing.shaped_random(self.shape, fallback_mode.numpy)
            b = testing.shaped_random(self.shape, fallback_mode.numpy)
            self.func(a, b)

        fallback_mode.seterr(old)
        nf = self.func._numpy_object
        output = saved_stdout.getvalue().strip()
        msg1 = "'{}' method not in cupy, ".format(nf.__name__)
        msg2 = "falling back to '{}.{}'".format(nf.__module__, nf.__name__)
        assert output == ("Warning: " + msg1 + msg2)

    def test_notification_warn(self):

        fallback_mode.seterr('warn')

        with pytest.warns(fallback_mode.notification.FallbackWarning):
            a = testing.shaped_random(self.shape, fallback_mode.numpy)
            b = testing.shaped_random(self.shape, fallback_mode.numpy)
            self.func(a, b)

    def test_notification_raise(self):

        old = fallback_mode.seterr('raise')

        with pytest.raises(AttributeError):
            a = testing.shaped_random(self.shape, fallback_mode.numpy)
            b = testing.shaped_random(self.shape, fallback_mode.numpy)
            self.func(a, b)

        fallback_mode.seterr(old)

    def test_notification_call(self):

        def custom_callback(func):
            print("'{}' fallbacked".format(func.__name__))

        old = fallback_mode.seterr('call')
        fallback_mode.seterrcall(custom_callback)
        saved_stdout = StringIO()

        with contextlib.redirect_stdout(saved_stdout):
            a = testing.shaped_random(self.shape, fallback_mode.numpy)
            b = testing.shaped_random(self.shape, fallback_mode.numpy)
            self.func(a, b)

        fallback_mode.seterr(old)
        nf = self.func._numpy_object
        output = saved_stdout.getvalue().strip()
        assert output == "'{}' fallbacked".format(nf.__name__)

    def test_notification_log(self):

        class Log:
            def write(self, msg):
                print("LOG: {}".format(msg))

        log_obj = Log()
        old = fallback_mode.seterr('log')
        fallback_mode.seterrcall(log_obj)
        saved_stdout = StringIO()

        with contextlib.redirect_stdout(saved_stdout):
            a = testing.shaped_random(self.shape, fallback_mode.numpy)
            b = testing.shaped_random(self.shape, fallback_mode.numpy)
            self.func(a, b)

        fallback_mode.seterr(old)
        nf = self.func._numpy_object
        output = saved_stdout.getvalue().strip()
        msg1 = "'{}' method not in cupy, ".format(nf.__name__)
        msg2 = "falling back to '{}.{}'".format(nf.__module__, nf.__name__)
        assert output == ("LOG: " + msg1 + msg2)
=======
        with pytest.raises(AttributeError):
            func = fallback_mode.numpy.ElementwiseKernel  # NOQA

    def test_func_not_in_numpy(self):

        with pytest.raises(AttributeError):
            func = fallback_mode.numpy.dummy  # NOQA

    def test_same_reference(self):

        assert fallback_mode.numpy.int64 is numpy.int64

        assert fallback_mode.numpy.float32 is numpy.float32

    def test_isinstance(self):

        a = fallback_mode.numpy.float64(3)
        assert isinstance(a, fallback_mode.numpy.float64)

        abs = fallback_mode.numpy.vectorize(fallback_mode.numpy.abs)
        assert isinstance(abs, fallback_mode.numpy.vectorize)

        date = fallback_mode.numpy.datetime64('2019-07-18')
        assert isinstance(date, fallback_mode.numpy.datetime64)


@testing.parameterize(
    {'func': 'min', 'shape': (3, 4), 'args': (), 'kwargs': {'axis': 0}},
    {'func': 'argmin', 'shape': (3, 4), 'args': (), 'kwargs': {}},
    {'func': 'roots', 'shape': (3,), 'args': (), 'kwargs': {}},
    {'func': 'resize', 'shape': (2, 6), 'args': ((6, 2),), 'kwargs': {}},
    {'func': 'resize', 'shape': (3, 4), 'args': ((4, 9),), 'kwargs': {}},
    {'func': 'delete', 'shape': (5, 4), 'args': (1, 0), 'kwargs': {}},
    {'func': 'append', 'shape': (2, 3), 'args': ([[7, 8, 9]],),
     'kwargs': {'axis': 0}},
    {'func': 'asarray_chkfinite', 'shape': (2, 4), 'args': (),
     'kwargs': {'dtype': numpy.float64}}
)
@testing.gpu
class TestFallbackMethodsArrayExternal(unittest.TestCase):

    @numpy_fallback_array_equal()
    def test_fallback_methods_array_external(self, xp):

        a = testing.shaped_random(self.shape, xp=xp, dtype=numpy.int64)

        return getattr(xp, self.func)(a, *self.args, **self.kwargs)


@testing.parameterize(
    {'object': fallback_mode.numpy.ndarray},
    {'object': fallback_mode.numpy.ndarray.__add__},
    {'object': fallback_mode.numpy.vectorize},
    {'object': fallback_mode.numpy.linalg.eig},
)
@testing.gpu
class TestDocs(unittest.TestCase):

    @numpy_fallback_equal()
    def test_docs(self, xp):
        return getattr(self.object, '__doc__')


@testing.gpu
class FallbackArray(unittest.TestCase):

    def test_ndarray_creation(self):

        a = fallback_mode.numpy.array([[1, 2], [3, 4]])
        assert isinstance(a, fallback.ndarray)

        b = fallback_mode.numpy.arange(9)
        assert isinstance(b, fallback.ndarray)
        assert isinstance(b._array, cupy.ndarray)

    def test_getitem(self):

        x = fallback_mode.numpy.array([1, 2, 3])

        # single element
        assert int(x[2]) == 3

        # slicing
        res = cupy.array([1, 2, 3])
        testing.assert_array_equal(x[:2]._array, res[:2])

    def test_setitem(self):

        x = fallback_mode.numpy.array([1, 2, 3])

        # single element
        x[2] = 99
        res = cupy.array([1, 2, 99])
        testing.assert_array_equal(x._array, res)

        # slicing
        y = fallback_mode.numpy.array([11, 22])
        x[:2] = y
        res = cupy.array([11, 22, 99])
        testing.assert_array_equal(x._array, res)

    @numpy_fallback_equal()
    def test_ndarray_shape(self, xp):

        x = xp.arange(20)
        x = x.reshape(4, 5)

        return x.shape

    @numpy_fallback_array_allclose()
    def test_ndarray_init(self, xp):
        return xp.ndarray((3, 4))

    @numpy_fallback_equal()
    def test_ndarray_shape_creation(self, xp):
        a = xp.ndarray((4, 5))
        return a.shape

    def test_instancecheck_ndarray(self):

        a = fallback_mode.numpy.array([1, 2, 3])
        assert isinstance(a, fallback_mode.numpy.ndarray)

        b = fallback_mode.numpy.ndarray((2, 3))
        assert isinstance(b, fallback_mode.numpy.ndarray)

    def test_instancecheck_type(self):
        a = fallback_mode.numpy.arange(3)
        assert isinstance(a, type(a))

    @numpy_fallback_array_allclose()
    def test_type_call(self, xp):
        a = xp.array([1])
        return type(a)((2, 3))

    @numpy_fallback_equal
    def test_type_assert(self, xp):
        a = xp.array([1, 2, 3])
        return type(a) == xp.ndarray


@testing.parameterize(
    {'func': 'min', 'shape': (5,), 'args': (), 'kwargs': {}},
    {'func': 'argmax', 'shape': (5, 3), 'args': (), 'kwargs': {'axis': 0}},
    {'func': 'ptp', 'shape': (3, 3), 'args': (), 'kwargs': {'axis': 1}},
    {'func': 'compress', 'shape': (3, 2), 'args': ([False, True]),
     'kwargs': {'axis': 0}}
)
@testing.gpu
class TestFallbackArrayMethodsInternal(unittest.TestCase):

    @numpy_fallback_array_equal
    def test_fallback_array_methods_internal(self, xp):

        a = testing.shaped_random(self.shape, xp=xp)

        return getattr(a, self.func)(*self.args, **self.kwargs)


@testing.parameterize(
    {'func': '__eq__', 'shape': (3, 4)},
    {'func': '__ne__', 'shape': (3, 1)},
    {'func': '__gt__', 'shape': (4,)},
    {'func': '__lt__', 'shape': (1, 1)},
    {'func': '__ge__', 'shape': (1, 2)},
    {'func': '__le__', 'shape': (1,)}
)
@testing.gpu
class TestArrayComparison(unittest.TestCase):

    @numpy_fallback_array_equal()
    def test_ndarray_comparison(self, xp):

        a = testing.shaped_random(self.shape, xp=xp)
        b = testing.shaped_random(self.shape, xp=xp, seed=3)

        return getattr(a, self.func)(b)


@testing.parameterize(
    {'func': '__str__', 'shape': (5, 6), 'v': None},
    {'func': '__repr__', 'shape': (3, 4), 'v': None},
    {'func': '__int__', 'shape': (1,), 'v': None},
    {'func': '__float__', 'shape': (1, 1), 'v': None},
    {'func': '__len__', 'shape': (3, 3), 'v': None},
    {'func': '__bool__', 'shape': (1,), 'v': 3},
    {'func': '__nonzero__', 'shape': (1,), 'v': 2},
    {'func': '__long__', 'shape': (1,), 'v': 2}
)
@testing.gpu
class TestArrayUnaryMethods(unittest.TestCase):

    @numpy_fallback_equal()
    def test_unary_methods(self, xp):

        version = sys.version_info[0]
        if self.v is not None and not version == self.v:
            msg = "Test only for Python{}".format(self.v)
            self.skipTest(msg)

        a = testing.shaped_random(self.shape, xp=xp)

        return getattr(a, self.func)()


@testing.parameterize(
    {'func': '__abs__', 'shape': (5, 6), 'dtype': numpy.float32},
    {'func': '__copy__', 'shape': (3, 4), 'dtype': numpy.float32},
    {'func': '__neg__', 'shape': (3, 3), 'dtype': numpy.float32},
    {'func': '__invert__', 'shape': (2, 4), 'dtype': numpy.int32}
)
@testing.gpu
class TestArrayUnaryMethodsArray(unittest.TestCase):

    @numpy_fallback_array_equal()
    def test_unary_methods_array(self, xp):

        a = testing.shaped_random(self.shape, xp=xp, dtype=self.dtype)

        return getattr(a, self.func)()


@testing.parameterize(
    {'func': '__add__', 'shape': (3, 4), 'dtype': numpy.float32, 'v': None},
    {'func': '__sub__', 'shape': (2, 2), 'dtype': numpy.float32, 'v': None},
    {'func': '__mul__', 'shape': (5, 6), 'dtype': numpy.float32, 'v': None},
    {'func': '__mod__', 'shape': (3, 4), 'dtype': numpy.float32, 'v': None},
    {'func': '__iadd__', 'shape': (1,), 'dtype': numpy.float32, 'v': None},
    {'func': '__imul__', 'shape': (1, 1), 'dtype': numpy.float32, 'v': None},
    {'func': '__and__', 'shape': (3, 3), 'dtype': numpy.int32, 'v': None},
    {'func': '__ipow__', 'shape': (4, 5), 'dtype': numpy.int32, 'v': None},
    {'func': '__xor__', 'shape': (4, 4), 'dtype': numpy.int32, 'v': None},
    {'func': '__lshift__', 'shape': (2,), 'dtype': numpy.int32, 'v': None},
    {'func': '__irshift__', 'shape': (3, 2), 'dtype': numpy.int32, 'v': None},
    {'func': '__div__', 'shape': (4, 3), 'dtype': numpy.float32, 'v': 2},
    {'func': '__idiv__', 'shape': (3, 4), 'dtype': numpy.float32, 'v': 2}
)
@testing.gpu
class TestArrayArithmeticMethods(unittest.TestCase):

    @numpy_fallback_array_equal()
    def test_arithmetic_methods(self, xp):

        version = sys.version_info[0]
        if self.v is not None and not version == self.v:
            msg = "Test only for Python{}".format(self.v)
            self.skipTest(msg)

        a = testing.shaped_random(self.shape, xp=xp, dtype=self.dtype)
        b = testing.shaped_random(self.shape, xp=xp, dtype=self.dtype, seed=5)

        return getattr(a, self.func)(b)


@testing.gpu
class TestArrayMatmul(unittest.TestCase):

    @unittest.skipUnless(sys.version_info >= (3, 5),
                         '__matmul__ only for Python==3.5 or above')
    @testing.with_requires('numpy>=1.16')
    @numpy_fallback_array_allclose()
    def test_mm_matmul(self, xp):
        a = testing.shaped_random((4, 5), xp)
        b = testing.shaped_random((5, 3), xp, seed=5)

        return a.__matmul__(b)
>>>>>>> 90f29520
<|MERGE_RESOLUTION|>--- conflicted
+++ resolved
@@ -1,7 +1,4 @@
-<<<<<<< HEAD
-=======
 import sys
->>>>>>> 90f29520
 import pytest
 import unittest
 import functools
@@ -147,187 +144,6 @@
 
     def test_cupy_specific_func(self):
 
-<<<<<<< HEAD
-        with self.assertRaises(AttributeError):
-            fallback_mode.numpy.ElementwiseKernel
-
-    def test_func_not_in_numpy(self):
-
-        with self.assertRaises(AttributeError):
-            fallback_mode.numpy.dummy
-
-
-@testing.gpu
-class TestNotifications(unittest.TestCase):
-
-    def test_seterr_geterr(self):
-
-        default = fallback_mode.geterr()
-        assert default == 'warn'
-
-        old = fallback_mode.seterr('ignore')
-        current = fallback_mode.geterr()
-        assert old == 'warn'
-        assert current == 'ignore'
-        fallback_mode.seterr(old)
-
-    def test_geterrcall(self):
-
-        def f(func):
-            pass
-
-        fallback_mode.seterrcall(f)
-        current = fallback_mode.geterrcall()
-
-        assert current == f
-
-    def test_errstate(self):
-
-        old = fallback_mode.seterr('print')
-        before = fallback_mode.geterr()
-
-        with fallback_mode.errstate('log'):
-            inside = fallback_mode.geterr()
-            assert inside == 'log'
-
-        after = fallback_mode.geterr()
-        assert before == after
-        fallback_mode.seterr(old)
-
-    def test_errstate_func(self):
-
-        def f(func):
-            pass
-
-        old = fallback_mode.seterr('call')
-        fallback_mode.seterrcall(f)
-
-        before = fallback_mode.geterr()
-        before_func = fallback_mode.geterrcall()
-
-        class L:
-            def write(msg):
-                pass
-
-        log_obj = L()
-
-        with fallback_mode.errstate('log', log_obj):
-            inside = fallback_mode.geterr()
-            inside_func = fallback_mode.geterrcall()
-
-            assert inside == 'log'
-            assert inside_func is log_obj
-
-        after = fallback_mode.geterr()
-        after_func = fallback_mode.geterrcall()
-
-        assert before == after
-        assert before_func is after_func
-        fallback_mode.seterr(old)
-
-
-@testing.parameterize(
-    {'func': fallback_mode.numpy.array_equal, 'shape': (3, 4)},
-    {'func': fallback_mode.numpy.array_equiv, 'shape': (3, 4)},
-    {'func': fallback_mode.numpy.cross, 'shape': (2, 3)},
-    {'func': fallback_mode.numpy.convolve, 'shape': (5,)}
-)
-@testing.gpu
-class TestNotificationModes(unittest.TestCase):
-
-    def test_notification_ignore(self):
-
-        old = fallback_mode.seterr('ignore')
-        saved_stdout = StringIO()
-
-        with contextlib.redirect_stdout(saved_stdout):
-            a = testing.shaped_random(self.shape, fallback_mode.numpy)
-            b = testing.shaped_random(self.shape, fallback_mode.numpy)
-            self.func(a, b)
-
-        fallback_mode.seterr(old)
-        output = saved_stdout.getvalue().strip()
-        assert output == ""
-
-    def test_notification_print(self):
-
-        old = fallback_mode.seterr('print')
-        saved_stdout = StringIO()
-
-        with contextlib.redirect_stdout(saved_stdout):
-            a = testing.shaped_random(self.shape, fallback_mode.numpy)
-            b = testing.shaped_random(self.shape, fallback_mode.numpy)
-            self.func(a, b)
-
-        fallback_mode.seterr(old)
-        nf = self.func._numpy_object
-        output = saved_stdout.getvalue().strip()
-        msg1 = "'{}' method not in cupy, ".format(nf.__name__)
-        msg2 = "falling back to '{}.{}'".format(nf.__module__, nf.__name__)
-        assert output == ("Warning: " + msg1 + msg2)
-
-    def test_notification_warn(self):
-
-        fallback_mode.seterr('warn')
-
-        with pytest.warns(fallback_mode.notification.FallbackWarning):
-            a = testing.shaped_random(self.shape, fallback_mode.numpy)
-            b = testing.shaped_random(self.shape, fallback_mode.numpy)
-            self.func(a, b)
-
-    def test_notification_raise(self):
-
-        old = fallback_mode.seterr('raise')
-
-        with pytest.raises(AttributeError):
-            a = testing.shaped_random(self.shape, fallback_mode.numpy)
-            b = testing.shaped_random(self.shape, fallback_mode.numpy)
-            self.func(a, b)
-
-        fallback_mode.seterr(old)
-
-    def test_notification_call(self):
-
-        def custom_callback(func):
-            print("'{}' fallbacked".format(func.__name__))
-
-        old = fallback_mode.seterr('call')
-        fallback_mode.seterrcall(custom_callback)
-        saved_stdout = StringIO()
-
-        with contextlib.redirect_stdout(saved_stdout):
-            a = testing.shaped_random(self.shape, fallback_mode.numpy)
-            b = testing.shaped_random(self.shape, fallback_mode.numpy)
-            self.func(a, b)
-
-        fallback_mode.seterr(old)
-        nf = self.func._numpy_object
-        output = saved_stdout.getvalue().strip()
-        assert output == "'{}' fallbacked".format(nf.__name__)
-
-    def test_notification_log(self):
-
-        class Log:
-            def write(self, msg):
-                print("LOG: {}".format(msg))
-
-        log_obj = Log()
-        old = fallback_mode.seterr('log')
-        fallback_mode.seterrcall(log_obj)
-        saved_stdout = StringIO()
-
-        with contextlib.redirect_stdout(saved_stdout):
-            a = testing.shaped_random(self.shape, fallback_mode.numpy)
-            b = testing.shaped_random(self.shape, fallback_mode.numpy)
-            self.func(a, b)
-
-        fallback_mode.seterr(old)
-        nf = self.func._numpy_object
-        output = saved_stdout.getvalue().strip()
-        msg1 = "'{}' method not in cupy, ".format(nf.__name__)
-        msg2 = "falling back to '{}.{}'".format(nf.__module__, nf.__name__)
-        assert output == ("LOG: " + msg1 + msg2)
-=======
         with pytest.raises(AttributeError):
             func = fallback_mode.numpy.ElementwiseKernel  # NOQA
 
@@ -594,4 +410,175 @@
         b = testing.shaped_random((5, 3), xp, seed=5)
 
         return a.__matmul__(b)
->>>>>>> 90f29520
+
+
+@testing.gpu
+class TestNotifications(unittest.TestCase):
+
+    def test_seterr_geterr(self):
+
+        default = fallback_mode.geterr()
+        assert default == 'warn'
+
+        old = fallback_mode.seterr('ignore')
+        current = fallback_mode.geterr()
+        assert old == 'warn'
+        assert current == 'ignore'
+        fallback_mode.seterr(old)
+
+    def test_geterrcall(self):
+
+        def f(func):
+            pass
+
+        fallback_mode.seterrcall(f)
+        current = fallback_mode.geterrcall()
+
+        assert current == f
+
+    def test_errstate(self):
+
+        old = fallback_mode.seterr('print')
+        before = fallback_mode.geterr()
+
+        with fallback_mode.errstate('log'):
+            inside = fallback_mode.geterr()
+            assert inside == 'log'
+
+        after = fallback_mode.geterr()
+        assert before == after
+        fallback_mode.seterr(old)
+
+    def test_errstate_func(self):
+
+        def f(func):
+            pass
+
+        old = fallback_mode.seterr('call')
+        fallback_mode.seterrcall(f)
+
+        before = fallback_mode.geterr()
+        before_func = fallback_mode.geterrcall()
+
+        class L:
+            def write(msg):
+                pass
+
+        log_obj = L()
+
+        with fallback_mode.errstate('log', log_obj):
+            inside = fallback_mode.geterr()
+            inside_func = fallback_mode.geterrcall()
+
+            assert inside == 'log'
+            assert inside_func is log_obj
+
+        after = fallback_mode.geterr()
+        after_func = fallback_mode.geterrcall()
+
+        assert before == after
+        assert before_func is after_func
+        fallback_mode.seterr(old)
+
+
+@testing.parameterize(
+    {'func': fallback_mode.numpy.array_equal, 'shape': (3, 4)},
+    {'func': fallback_mode.numpy.array_equiv, 'shape': (3, 4)},
+    {'func': fallback_mode.numpy.cross, 'shape': (2, 3)},
+    {'func': fallback_mode.numpy.convolve, 'shape': (5,)}
+)
+@testing.gpu
+class TestNotificationModes(unittest.TestCase):
+
+    def test_notification_ignore(self):
+
+        old = fallback_mode.seterr('ignore')
+        saved_stdout = StringIO()
+
+        with contextlib.redirect_stdout(saved_stdout):
+            a = testing.shaped_random(self.shape, fallback_mode.numpy)
+            b = testing.shaped_random(self.shape, fallback_mode.numpy)
+            self.func(a, b)
+
+        fallback_mode.seterr(old)
+        output = saved_stdout.getvalue().strip()
+        assert output == ""
+
+    def test_notification_print(self):
+
+        old = fallback_mode.seterr('print')
+        saved_stdout = StringIO()
+
+        with contextlib.redirect_stdout(saved_stdout):
+            a = testing.shaped_random(self.shape, fallback_mode.numpy)
+            b = testing.shaped_random(self.shape, fallback_mode.numpy)
+            self.func(a, b)
+
+        fallback_mode.seterr(old)
+        nf = self.func._numpy_object
+        output = saved_stdout.getvalue().strip()
+        msg1 = "'{}' method not in cupy, ".format(nf.__name__)
+        msg2 = "falling back to '{}.{}'".format(nf.__module__, nf.__name__)
+        assert output == ("Warning: " + msg1 + msg2)
+
+    def test_notification_warn(self):
+
+        fallback_mode.seterr('warn')
+
+        with pytest.warns(fallback_mode.notification.FallbackWarning):
+            a = testing.shaped_random(self.shape, fallback_mode.numpy)
+            b = testing.shaped_random(self.shape, fallback_mode.numpy)
+            self.func(a, b)
+
+    def test_notification_raise(self):
+
+        old = fallback_mode.seterr('raise')
+
+        with pytest.raises(AttributeError):
+            a = testing.shaped_random(self.shape, fallback_mode.numpy)
+            b = testing.shaped_random(self.shape, fallback_mode.numpy)
+            self.func(a, b)
+
+        fallback_mode.seterr(old)
+
+    def test_notification_call(self):
+
+        def custom_callback(func):
+            print("'{}' fallbacked".format(func.__name__))
+
+        old = fallback_mode.seterr('call')
+        fallback_mode.seterrcall(custom_callback)
+        saved_stdout = StringIO()
+
+        with contextlib.redirect_stdout(saved_stdout):
+            a = testing.shaped_random(self.shape, fallback_mode.numpy)
+            b = testing.shaped_random(self.shape, fallback_mode.numpy)
+            self.func(a, b)
+
+        fallback_mode.seterr(old)
+        nf = self.func._numpy_object
+        output = saved_stdout.getvalue().strip()
+        assert output == "'{}' fallbacked".format(nf.__name__)
+
+    def test_notification_log(self):
+
+        class Log:
+            def write(self, msg):
+                print("LOG: {}".format(msg))
+
+        log_obj = Log()
+        old = fallback_mode.seterr('log')
+        fallback_mode.seterrcall(log_obj)
+        saved_stdout = StringIO()
+
+        with contextlib.redirect_stdout(saved_stdout):
+            a = testing.shaped_random(self.shape, fallback_mode.numpy)
+            b = testing.shaped_random(self.shape, fallback_mode.numpy)
+            self.func(a, b)
+
+        fallback_mode.seterr(old)
+        nf = self.func._numpy_object
+        output = saved_stdout.getvalue().strip()
+        msg1 = "'{}' method not in cupy, ".format(nf.__name__)
+        msg2 = "falling back to '{}.{}'".format(nf.__module__, nf.__name__)
+        assert output == ("LOG: " + msg1 + msg2)