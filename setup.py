#!/usr/bin/env python

from setuptools import setup

import cupy_setup_build


setup_requires = []
install_requires = [
    'filelock',
    'nose',
    'numpy>=1.9.0',
    'six>=1.9.0',
]

ext_modules = cupy_setup_build.get_ext_modules()

setup(
<<<<<<< HEAD
    name='cupy',
    version='1.0.0a1',
    description='CuPy: NumPy-like API accelerated with CUDA',
=======
    name='chainer',
    version='1.22.0',
    description='A flexible framework of neural networks',
>>>>>>> 31f492d2
    author='Seiya Tokui',
    author_email='tokui@preferred.jp',
    url='http://docs.cupy.chainer.org/',
    license='MIT License',
    packages=['cupy',
              'cupy.binary',
              'cupy.core',
              'cupy.creation',
              'cupy.cuda',
              'cupy.ext',
              'cupy.indexing',
              'cupy.io',
              'cupy.linalg',
              'cupy.logic',
              'cupy.manipulation',
              'cupy.math',
              'cupy.padding',
              'cupy.prof',
              'cupy.random',
              'cupy.sorting',
              'cupy.statistics',
              'cupy.testing'],
    package_data={
        'cupy': ['core/carray.cuh'],
    },
    zip_safe=False,
    setup_requires=setup_requires,
    install_requires=install_requires,
    tests_require=['mock',
                   'nose'],
    ext_modules=ext_modules,
)<|MERGE_RESOLUTION|>--- conflicted
+++ resolved
@@ -16,15 +16,9 @@
 ext_modules = cupy_setup_build.get_ext_modules()
 
 setup(
-<<<<<<< HEAD
     name='cupy',
     version='1.0.0a1',
     description='CuPy: NumPy-like API accelerated with CUDA',
-=======
-    name='chainer',
-    version='1.22.0',
-    description='A flexible framework of neural networks',
->>>>>>> 31f492d2
     author='Seiya Tokui',
     author_email='tokui@preferred.jp',
     url='http://docs.cupy.chainer.org/',
