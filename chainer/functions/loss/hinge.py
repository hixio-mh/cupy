--- conflicted
+++ resolved
@@ -143,16 +143,9 @@
         x (~chainer.Variable): Input variable. The shape of ``x`` should be
             (:math:`N`, :math:`K`).
         t (~chainer.Variable): The :math:`N`-dimensional label vector
-<<<<<<< HEAD
-            :math:`{\\bf l}` with values
-            :math:`l_n \in \{0, 1, 2, \dots, K-1\}`. The shape of ``t`` should
-            be (:math:`N`,).
-        norm (string): Specifies norm type. Only either ``'L1'`` or ``'L2'`` is
-=======
             with values :math:`t_n \in \{0, 1, 2, \dots, K-1\}`.
             The shape of ``t`` should be (:math:`N`,).
         norm (string): Specifies norm type. Either ``'L1'`` or ``'L2'`` is
->>>>>>> a2f903fa
             acceptable.
         recude (str): Reduction option. Its value must be either
             ``'mean'`` or ``'no'``. Otherwise, :class:`ValueError` is raised.
