from cupy import _core


logit_definition = """
template <typename T>
static __device__ T logit(T x) {
    x /= 1 - x;
    return log(x);
}

"""


logit = _core.create_ufunc(
    'cupy_logit',
    ('e->f', 'f->f', 'd->d'),
    'out0 = logit(in0)',
    preamble=logit_definition,
    doc='''Logit function.

    Args:
        x (cupy.ndarray): input data

    Returns:
        cupy.ndarray: values of logit(x)

    .. seealso:: :data:`scipy.special.logit`

    ''')


expit_definition = """
template <typename T>
static __device__ T expit(T x) {
    return 1 / (1 + exp(-x));
}

"""


expit = _core.create_ufunc(
    'cupy_expit',
    ('e->f', 'f->f', 'd->d'),
    'out0 = expit(in0)',
    preamble=expit_definition,
    doc='''Logistic sigmoid function (expit).

    Args:
        x (cupy.ndarray): input data (must be real)

    Returns:
        cupy.ndarray: values of expit(x)

    .. seealso:: :data:`scipy.special.expit`

    .. note::
        expit is the inverse of logit.

    ''')


# log_expit implemented based on log1p as in SciPy's scipy/special/_logit.h

log_expit_definition = """
template <typename T>
static __device__ T log_expit(T x)
{
    if (x < 0.0) {
        return x - log1p(exp(x));
    } else {
        return -log1p(exp(-x));
    }
}

"""


log_expit = _core.create_ufunc(
    'cupy_log_expit',
    ('e->f', 'f->f', 'd->d'),
    'out0 = log_expit(in0)',
    preamble=log_expit_definition,
    doc='''Logarithm of the logistic sigmoid function.

    Args:
        x (cupy.ndarray): input data (must be real)

    Returns:
        cupy.ndarray: values of log(expit(x))

<<<<<<< HEAD
    .. seealso:: :data:`scipy.special.expit`
=======
    .. seealso:: :data:`scipy.special.log_expit`
>>>>>>> ab6bc593

    .. note::
        The function is mathematically equivalent to ``log(expit(x))``, but
        is formulated to avoid loss of precision for inputs with large
        (positive or negative) magnitude.
    ''')


ndtr = _core.create_ufunc(
    'cupyx_scipy_special_ndtr', ('f->f', 'd->d'),
    'out0 = normcdf(in0)',
    doc='''Cumulative distribution function of normal distribution.

    .. seealso:: :meth:`scipy.special.ndtr`

    ''')


ndtri = _core.create_ufunc(
    'cupyx_scipy_special_ndtri', ('f->f', 'd->d'),
    'out0 = normcdfinv(in0)',
    doc='''Inverse of the cumulative distribution function of the standard
           normal distribution.

    .. seealso:: :meth:`scipy.special.ndtri`
''')


boxcox_definition = """
static __device__ double boxcox(double x, double lmbda) {
    // if lmbda << 1 and log(x) < 1.0, the lmbda*log(x) product can lose
    // precision, furthermore, expm1(x) == x for x < eps.
    // For doubles, the range of log is -744.44 to +709.78, with eps being
    // the smallest value produced.  This range means that we will have
    // abs(lmbda)*log(x) < eps whenever abs(lmbda) <= eps/-log(min double)
    // which is ~2.98e-19.
    if (fabs(lmbda) < 1e-19) {
        return log(x);
    } else {
        return expm1(lmbda * log(x)) / lmbda;
    }
}

"""


boxcox = _core.create_ufunc(
    'cupy_boxcox',
    ('ee->f', 'ff->f', 'dd->d'),
    'out0 = out0_type(boxcox(in0, in1))',
    preamble=boxcox_definition,
    doc='''Compute the Box-Cox transformation.

    Args:
        x (cupy.ndarray): input data (must be real)

    Returns:
        cupy.ndarray: values of boxcox(x)

    .. seealso:: :data:`scipy.special.boxcox`

    ''')


boxcox1p_definition = """
static __device__ double boxcox1p(double x, double lmbda) {
    // The argument given above in boxcox applies here with the modification
    // that the smallest value produced by log1p is the minimum representable
    // value, rather than eps.  The second condition here prevents underflow
    // when log1p(x) is < eps.
    double lgx = log1p(x);
    if ((fabs(lmbda) < 1e-19)
        || ((fabs(lgx) < 1e-289) && (fabs(lmbda) < 1e273))) {
        return lgx;
    } else {
        return expm1(lmbda * lgx) / lmbda;
    }
}

"""


boxcox1p = _core.create_ufunc(
    'cupy_boxcox1p',
    ('ee->f', 'ff->f', 'dd->d'),
    'out0 = out0_type(boxcox1p(in0, in1))',
    preamble=boxcox1p_definition,
    doc='''Compute the Box-Cox transformation op 1 + `x`.

    Args:
        x (cupy.ndarray): input data (must be real)

    Returns:
        cupy.ndarray: values of boxcox1p(x)

    .. seealso:: :data:`scipy.special.boxcox1p`

    ''')


inv_boxcox_definition = """
static __device__ double inv_boxcox(double x, double lmbda) {
    if (lmbda == 0.0) {
        return exp(x);
    } else {
        return exp(log1p(lmbda * x) / lmbda);
    }
}

"""


inv_boxcox = _core.create_ufunc(
    'cupy_inv_boxcox',
    ('ee->f', 'ff->f', 'dd->d'),
    'out0 = out0_type(inv_boxcox(in0, in1))',
    preamble=inv_boxcox_definition,
    doc='''Compute the Box-Cox transformation.

    Args:
        x (cupy.ndarray): input data (must be real)

    Returns:
        cupy.ndarray: values of inv_boxcox(x)

    .. seealso:: :data:`scipy.special.inv_boxcox`

    ''')


inv_boxcox1p_definition = """
static __device__ double inv_boxcox1p(double x, double lmbda) {
    if (lmbda == 0.0) {
        return expm1(x);
    } else if (fabs(lmbda * x) < 1e-154) {
        return x;
    } else {
        return expm1(log1p(lmbda * x) / lmbda);
    }
}

"""


inv_boxcox1p = _core.create_ufunc(
    'cupy_inv_boxcox1p',
    ('ee->f', 'ff->f', 'dd->d'),
    'out0 = out0_type(inv_boxcox1p(in0, in1))',
    preamble=inv_boxcox1p_definition,
    doc='''Compute the Box-Cox transformation op 1 + `x`.

    Args:
        x (cupy.ndarray): input data (must be real)

    Returns:
        cupy.ndarray: values of inv_boxcox1p(x)

    .. seealso:: :data:`scipy.special.inv_boxcox1p`
''')<|MERGE_RESOLUTION|>--- conflicted
+++ resolved
@@ -88,11 +88,7 @@
     Returns:
         cupy.ndarray: values of log(expit(x))
 
-<<<<<<< HEAD
-    .. seealso:: :data:`scipy.special.expit`
-=======
     .. seealso:: :data:`scipy.special.log_expit`
->>>>>>> ab6bc593
 
     .. note::
         The function is mathematically equivalent to ``log(expit(x))``, but
@@ -106,7 +102,7 @@
     'out0 = normcdf(in0)',
     doc='''Cumulative distribution function of normal distribution.
 
-    .. seealso:: :meth:`scipy.special.ndtr`
+    .. seealso:: :data:`scipy.special.ndtr`
 
     ''')
 
@@ -117,7 +113,7 @@
     doc='''Inverse of the cumulative distribution function of the standard
            normal distribution.
 
-    .. seealso:: :meth:`scipy.special.ndtri`
+    .. seealso:: :data:`scipy.special.ndtri`
 ''')
 
 
