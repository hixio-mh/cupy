import numpy

try:
    import scipy.sparse
    _scipy_available = True
except ImportError:
    _scipy_available = False

import cupy
from cupy.core import _accelerator
from cupy.cuda import cub
from cupy import cusparse
from cupyx.scipy.sparse import base
from cupyx.scipy.sparse import compressed
from cupyx.scipy.sparse import csc
from cupyx.scipy.sparse import _index
from cupyx.scipy.sparse import _util


class csr_matrix(compressed._compressed_sparse_matrix):

    """Compressed Sparse Row matrix.

    Now it has only part of initializer formats:

    ``csr_matrix(D)``
        ``D`` is a rank-2 :class:`cupy.ndarray`.
    ``csr_matrix(S)``
        ``S`` is another sparse matrix. It is equivalent to ``S.tocsr()``.
    ``csr_matrix((M, N), [dtype])``
        It constructs an empty matrix whose shape is ``(M, N)``. Default dtype
        is float64.
    ``csr_matrix((data, indices, indptr))``
        All ``data``, ``indices`` and ``indptr`` are one-dimenaional
        :class:`cupy.ndarray`.

    Args:
        arg1: Arguments for the initializer.
        shape (tuple): Shape of a matrix. Its length must be two.
        dtype: Data type. It must be an argument of :class:`numpy.dtype`.
        copy (bool): If ``True``, copies of given arrays are always used.

    .. seealso::
        :class:`scipy.sparse.csr_matrix`

    """

    format = 'csr'

    def get(self, stream=None):
        """Returns a copy of the array on host memory.

        Args:
            stream (cupy.cuda.Stream): CUDA stream object. If it is given, the
                copy runs asynchronously. Otherwise, the copy is synchronous.

        Returns:
            scipy.sparse.csr_matrix: Copy of the array on host memory.

        """
        if not _scipy_available:
            raise RuntimeError('scipy is not available')
        data = self.data.get(stream)
        indices = self.indices.get(stream)
        indptr = self.indptr.get(stream)
        return scipy.sparse.csr_matrix(
            (data, indices, indptr), shape=self._shape)

    def _convert_dense(self, x):
        m = cusparse.dense2csr(x)
        return m.data, m.indices, m.indptr

    def _swap(self, x, y):
        return (x, y)

    def _add_sparse(self, other, alpha, beta):
        self.sum_duplicates()
        other = other.tocsr()
        other.sum_duplicates()
        if cusparse.check_availability('csrgeam2'):
            csrgeam = cusparse.csrgeam2
        elif cusparse.check_availability('csrgeam'):
            csrgeam = cusparse.csrgeam
        else:
            raise NotImplementedError
        return csrgeam(self, other, alpha, beta)

    def __eq__(self, other):
        raise NotImplementedError

    def __ne__(self, other):
        raise NotImplementedError

    def __lt__(self, other):
        raise NotImplementedError

    def __gt__(self, other):
        raise NotImplementedError

    def __le__(self, other):
        raise NotImplementedError

    def __ge__(self, other):
        raise NotImplementedError

    def __mul__(self, other):
        if cupy.isscalar(other):
            self.sum_duplicates()
            return self._with_data(self.data * other)
        elif isspmatrix_csr(other):
            self.sum_duplicates()
            other.sum_duplicates()
            if cusparse.check_availability('csrgemm2'):
                return cusparse.csrgemm2(self, other)
            elif cusparse.check_availability('csrgemm'):
                return cusparse.csrgemm(self, other)
            else:
                raise NotImplementedError
        elif csc.isspmatrix_csc(other):
            self.sum_duplicates()
            other.sum_duplicates()
            if cusparse.check_availability('csrgemm'):
                return cusparse.csrgemm(self, other.T, transb=True)
            elif cusparse.check_availability('csrgemm2'):
                b = other.tocsr()
                b.sum_duplicates()
                return cusparse.csrgemm2(self, b)
            else:
                raise NotImplementedError
        elif base.isspmatrix(other):
            return self * other.tocsr()
        elif base.isdense(other):
            if other.ndim == 0:
                self.sum_duplicates()
                return self._with_data(self.data * other)
            elif other.ndim == 1:
                self.sum_duplicates()
                other = cupy.asfortranarray(other)
                # need extra padding to ensure not stepping on the CUB bug,
                # see cupy/cupy#3679 for discussion
                is_cub_safe = (self.indptr.data.mem.size
                               > self.indptr.size * self.indptr.dtype.itemsize)
                for accelerator in _accelerator.get_routine_accelerators():
                    if (accelerator == _accelerator.ACCELERATOR_CUB
                            and is_cub_safe and other.flags.c_contiguous):
                        return cub.device_csrmv(
                            self.shape[0], self.shape[1], self.nnz,
                            self.data, self.indptr, self.indices, other)
                if (cusparse.check_availability('csrmvEx') and self.nnz > 0 and
                        cusparse.csrmvExIsAligned(self, other)):
                    # csrmvEx does not work if nnz == 0
                    csrmv = cusparse.csrmvEx
                elif cusparse.check_availability('csrmv'):
                    csrmv = cusparse.csrmv
                elif cusparse.check_availability('spmv'):
                    csrmv = cusparse.spmv
                else:
                    raise NotImplementedError
                return csrmv(self, other)
            elif other.ndim == 2:
                self.sum_duplicates()
                if cusparse.check_availability('csrmm2'):
                    csrmm = cusparse.csrmm2
                elif cusparse.check_availability('spmm'):
                    csrmm = cusparse.spmm
                else:
                    raise NotImplementedError
                return csrmm(self, cupy.asfortranarray(other))
            else:
                raise ValueError('could not interpret dimensions')
        else:
            return NotImplemented

    def __div__(self, other):
        raise NotImplementedError

    def __rdiv__(self, other):
        raise NotImplementedError

    def __truediv__(self, other):
<<<<<<< HEAD
        """Point-wise division by scalar"""
        if _util.isscalarlike(other):
=======
        """Point-wise division by another matrix, vector or scalar"""
        if util.isscalarlike(other):
>>>>>>> fbc15075
            dtype = self.dtype
            if dtype == numpy.float32:
                # Note: This is a work-around to make the output dtype the same
                # as SciPy. It might be SciPy version dependent.
                dtype = numpy.float64
            dtype = cupy.result_type(dtype, other)
            d = cupy.reciprocal(other, dtype=dtype)
            return multiply_by_scalar(self, d)
        elif util.isdense(other):
            other = cupy.atleast_2d(other)
            check_shape_for_pointwise_op(self.shape, other.shape)
            return self.todense() / other
        elif base.isspmatrix(other):
            # Note: If broadcasting is needed, an exception is raised here for
            # compatibility with SciPy, as SciPy does not support broadcasting
            # in the "sparse / sparse" case.
            check_shape_for_pointwise_op(self.shape, other.shape,
                                         allow_broadcasting=False)
            dtype = numpy.promote_types(self.dtype, other.dtype)
            if dtype.char not in 'FD':
                dtype = numpy.promote_types(numpy.float64, dtype)
            # Note: The following implementation converts two sparse matrices
            # into dense matrices and then performs a point-wise division,
            # which can use lots of memory.
            self_dense = self.todense().astype(dtype, copy=False)
            return self_dense / other.todense()
        raise NotImplementedError

    def __rtruediv__(self, other):
        raise NotImplementedError

    # TODO(unno): Implement check_format

    def diagonal(self, k=0):
        # TODO(unno): Implement diagonal
        raise NotImplementedError

    def eliminate_zeros(self):
        """Removes zero entories in place."""
        compress = cusparse.csr2csr_compress(self, 0)
        self.data = compress.data
        self.indices = compress.indices
        self.indptr = compress.indptr

    def maximum(self, other):
        # TODO(unno): Implement maximum
        raise NotImplementedError

    def minimum(self, other):
        # TODO(unno): Implement minimum
        raise NotImplementedError

    def multiply(self, other):
        """Point-wise multiplication by another matrix, vector or scalar"""
        if cupy.isscalar(other):
            return multiply_by_scalar(self, other)
        elif _util.isdense(other):
            self.sum_duplicates()
            other = cupy.atleast_2d(other)
            return multiply_by_dense(self, other)
        elif isspmatrix_csr(other):
            self.sum_duplicates()
            other.sum_duplicates()
            return multiply_by_csr(self, other)
        else:
            msg = 'expected scalar, dense matrix/vector or csr matrixr'
            raise TypeError(msg)

    # TODO(unno): Implement prune
    # TODO(unno): Implement reshape

    def sort_indices(self):
        """Sorts the indices of this matrix *in place*.

        .. warning::
            Calling this function might synchronize the device.

        """
        if not self.has_sorted_indices:
            cusparse.csrsort(self)
            self.has_sorted_indices = True

    def toarray(self, order=None, out=None):
        """Returns a dense matrix representing the same value.

        Args:
            order ({'C', 'F', None}): Whether to store data in C (row-major)
                order or F (column-major) order. Default is C-order.
            out: Not supported.

        Returns:
            cupy.ndarray: Dense array representing the same matrix.

        .. seealso:: :meth:`scipy.sparse.csr_matrix.toarray`

        """
        order = 'C' if order is None else order.upper()
        if self.nnz == 0:
            return cupy.zeros(shape=self.shape, dtype=self.dtype, order=order)

        x = self.copy()
        x.has_canonical_format = False  # need to enforce sum_duplicates
        x.sum_duplicates()
        # csr2dense returns F-contiguous array.
        if order == 'C':
            # To return C-contiguous array, it uses transpose.
            return cusparse.csc2dense(x.T).T
        elif order == 'F':
            return cusparse.csr2dense(x)
        else:
            raise ValueError('order not understood')

    def tobsr(self, blocksize=None, copy=False):
        # TODO(unno): Implement tobsr
        raise NotImplementedError

    def tocoo(self, copy=False):
        """Converts the matrix to COOdinate format.

        Args:
            copy (bool): If ``False``, it shares data arrays as much as
                possible.

        Returns:
            cupyx.scipy.sparse.coo_matrix: Converted matrix.

        """
        if copy:
            data = self.data.copy()
            indices = self.indices.copy()
        else:
            data = self.data
            indices = self.indices

        return cusparse.csr2coo(self, data, indices)

    def tocsc(self, copy=False):
        """Converts the matrix to Compressed Sparse Column format.

        Args:
            copy (bool): If ``False``, it shares data arrays as much as
                possible. Actually this option is ignored because all
                arrays in a matrix cannot be shared in csr to csc conversion.

        Returns:
            cupyx.scipy.sparse.csc_matrix: Converted matrix.

        """
        # copy is ignored
        if cusparse.check_availability('csr2csc'):
            csr2csc = cusparse.csr2csc
        elif cusparse.check_availability('csr2cscEx2'):
            csr2csc = cusparse.csr2cscEx2
        else:
            raise NotImplementedError
        # don't touch has_sorted_indices, as cuSPARSE made no guarantee
        return csr2csc(self)

    def tocsr(self, copy=False):
        """Converts the matrix to Compressed Sparse Row format.

        Args:
            copy (bool): If ``False``, the method returns itself.
                Otherwise it makes a copy of the matrix.

        Returns:
            cupyx.scipy.sparse.csr_matrix: Converted matrix.

        """
        if copy:
            return self.copy()
        else:
            return self

    def _tocsx(self):
        """Inverts the format.
        """
        return self.tocsc()

    def todia(self, copy=False):
        # TODO(unno): Implement todia
        raise NotImplementedError

    def todok(self, copy=False):
        # TODO(unno): Implement todok
        raise NotImplementedError

    def tolil(self, copy=False):
        # TODO(unno): Implement tolil
        raise NotImplementedError

    def transpose(self, axes=None, copy=False):
        """Returns a transpose matrix.

        Args:
            axes: This option is not supported.
            copy (bool): If ``True``, a returned matrix shares no data.
                Otherwise, it shared data arrays as much as possible.

        Returns:
            cupyx.scipy.sparse.spmatrix: Transpose matrix.

        """
        if axes is not None:
            raise ValueError(
                'Sparse matrices do not support an \'axes\' parameter because '
                'swapping dimensions is the only logical permutation.')

        shape = self.shape[1], self.shape[0]
        trans = csc.csc_matrix(
            (self.data, self.indices, self.indptr), shape=shape, copy=copy)
        trans.has_canonical_format = self.has_canonical_format
        return trans

    def getrow(self, i):
        """Returns a copy of row i of the matrix, as a (1 x n)
        CSR matrix (row vector).

        Args:
            i (integer): Row

        Returns:
            cupyx.scipy.sparse.csr_matrix: Sparse matrix with single row
        """
        M, N = self.shape
        i = _index._normalize_index(i, M, 'index')
        indptr, indices, data = _index._get_csr_submatrix_major_axis(
            self.indptr, self.indices, self.data, i, i + 1)
        return csr_matrix((data, indices, indptr), shape=(1, N),
                          dtype=self.dtype, copy=False)

    def getcol(self, i):
        """Returns a copy of column i of the matrix, as a (m x 1)
        CSR matrix (column vector).

        Args:
            i (integer): Column

        Returns:
            cupyx.scipy.sparse.csr_matrix: Sparse matrix with single column
        """
        M, N = self.shape
        i = _index._normalize_index(i, N, 'index')
        indptr, indices, data = _index._get_csr_submatrix_minor_axis(
            self.indptr, self.indices, self.data, i, i + 1)
        return csr_matrix((data, indices, indptr), shape=(M, 1),
                          dtype=self.dtype, copy=False)

    def _get_intXarray(self, row, col):
        return self.getrow(row)._minor_index_fancy(col)

    def _get_intXslice(self, row, col):
        if col.step in (1, None):
            return self._get_submatrix(slice(row, row+1, 1), col, copy=True)

        M, N = self.shape
        start, stop, stride = col.indices(N)

        ii, jj = self.indptr[row:row+2]
        row_indices = self.indices[ii:jj]
        row_data = self.data[ii:jj]

        if stride > 0:
            ind = (row_indices >= start) & (row_indices < stop)
        else:
            ind = (row_indices <= start) & (row_indices > stop)

        if abs(stride) > 1:
            ind &= (row_indices - start) % stride == 0

        row_indices = (row_indices[ind] - start) // stride
        row_data = row_data[ind]
        row_indptr = cupy.array([0, row_indices.size])

        if stride < 0:
            row_data = row_data[::-1]
            row_indices = cupy.abs(row_indices[::-1])

        shape = (1, (stop - start + stride - 1) // stride)
        return csr_matrix((row_data, row_indices, row_indptr), shape=shape,
                          dtype=self.dtype, copy=False)

    def _get_sliceXint(self, row, col):
        if row.step in (1, None):
            return self._get_submatrix(row, slice(col, col+1, 1), copy=True)
        return self._major_slice(row)._get_submatrix(
            minor=slice(col, col+1, 1))

    def _get_sliceXarray(self, row, col):
        return self._major_slice(row)._minor_index_fancy(col)

    def _get_arrayXint(self, row, col):
        return self._major_index_fancy(row)._get_submatrix(minor=col)

    def _get_arrayXslice(self, row, col):
        if col.step not in (1, None):
            col = cupy.arange(*col.indices(self.shape[1]))
            return self._get_arrayXarray(row, col)
        return self._major_index_fancy(row)._get_submatrix(minor=col)


def isspmatrix_csr(x):
    """Checks if a given matrix is of CSR format.

    Returns:
        bool: Returns if ``x`` is :class:`cupyx.scipy.sparse.csr_matrix`.

    """
    return isinstance(x, csr_matrix)


def check_shape_for_pointwise_op(a_shape, b_shape, allow_broadcasting=True):
    if allow_broadcasting:
        a_m, a_n = a_shape
        b_m, b_n = b_shape
        if not (a_m == b_m or a_m == 1 or b_m == 1):
            raise ValueError('inconsistent shape')
        if not (a_n == b_n or a_n == 1 or b_n == 1):
            raise ValueError('inconsistent shape')
    else:
        if a_shape != b_shape:
            raise ValueError('inconsistent shape')


def multiply_by_scalar(sp, a):
    data = sp.data * a
    indices = sp.indices.copy()
    indptr = sp.indptr.copy()
    return csr_matrix((data, indices, indptr), shape=sp.shape)


def multiply_by_dense(sp, dn):
    check_shape_for_pointwise_op(sp.shape, dn.shape)
    sp_m, sp_n = sp.shape
    dn_m, dn_n = dn.shape
    m, n = max(sp_m, dn_m), max(sp_n, dn_n)
    nnz = sp.nnz * (m // sp_m) * (n // sp_n)
    dtype = numpy.promote_types(sp.dtype, dn.dtype)
    data = cupy.empty(nnz, dtype=dtype)
    indices = cupy.empty(nnz, dtype=sp.indices.dtype)
    if m > sp_m:
        if n > sp_n:
            indptr = cupy.arange(0, nnz+1, n, dtype=sp.indptr.dtype)
        else:
            indptr = cupy.arange(0, nnz+1, sp.nnz, dtype=sp.indptr.dtype)
    else:
        indptr = sp.indptr.copy()
        if n > sp_n:
            indptr *= n

    # out = sp * dn
    cupy_multiply_by_dense()(sp.data, sp.indptr, sp.indices, sp_m, sp_n,
                             dn, dn_m, dn_n, indptr, m, n, data, indices)

    return csr_matrix((data, indices, indptr), shape=(m, n))


@cupy.util.memoize(for_each_device=True)
def cupy_multiply_by_dense():
    return cupy.ElementwiseKernel(
        '''
        raw S SP_DATA, raw I SP_INDPTR, raw I SP_INDICES,
        int32 SP_M, int32 SP_N,
        raw D DN_DATA, int32 DN_M, int32 DN_N,
        raw I OUT_INDPTR, int32 OUT_M, int32 OUT_N
        ''',
        'O OUT_DATA, I OUT_INDICES',
        '''
        int i_out = i;
        int _min = 0;
        int _max = OUT_M - 1;
        int m_out = (_min + _max) / 2;
        while (_min < _max) {
            if (i_out < OUT_INDPTR[m_out]) {
                _max = m_out - 1;
            }
            else if (i_out >= OUT_INDPTR[m_out+1]) {
                _min = m_out + 1;
            }
            else {
                break;
            }
            m_out = (_min + _max) / 2;
        }
        int i_sp = i_out;
        if (OUT_M > SP_M && SP_M == 1) {
            i_sp -= OUT_INDPTR[m_out];
        }
        if (OUT_N > SP_N && SP_N == 1) {
            i_sp /= OUT_N;
        }
        int n_out = SP_INDICES[i_sp];
        if (OUT_N > SP_N && SP_N == 1) {
            n_out = i_out - OUT_INDPTR[m_out];
        }
        int m_dn = m_out;
        if (OUT_M > DN_M && DN_M == 1) {
            m_dn = 0;
        }
        int n_dn = n_out;
        if (OUT_N > DN_N && DN_N == 1) {
            n_dn = 0;
        }
        OUT_DATA = (O)(SP_DATA[i_sp] * DN_DATA[n_dn + (DN_N * m_dn)]);
        OUT_INDICES = n_out;
        ''',
        'cupy_multiply_by_dense'
    )


def multiply_by_csr(a, b):
    check_shape_for_pointwise_op(a.shape, b.shape)
    a_m, a_n = a.shape
    b_m, b_n = b.shape
    m, n = max(a_m, b_m), max(a_n, b_n)
    a_nnz = a.nnz * (m // a_m) * (n // a_n)
    b_nnz = b.nnz * (m // b_m) * (n // b_n)
    if a_nnz > b_nnz:
        return multiply_by_csr(b, a)
    c_nnz = a_nnz
    dtype = numpy.promote_types(a.dtype, b.dtype)
    c_data = cupy.empty(c_nnz, dtype=dtype)
    c_indices = cupy.empty(c_nnz, dtype=a.indices.dtype)
    if m > a_m:
        if n > a_n:
            c_indptr = cupy.arange(0, c_nnz+1, n, dtype=a.indptr.dtype)
        else:
            c_indptr = cupy.arange(0, c_nnz+1, a.nnz, dtype=a.indptr.dtype)
    else:
        c_indptr = a.indptr.copy()
        if n > a_n:
            c_indptr *= n
    flags = cupy.zeros(c_nnz+1, dtype=a.indices.dtype)
    nnz_each_row = cupy.zeros(m+1, dtype=a.indptr.dtype)

    # compute c = a * b where necessary and get sparsity pattern of matrix d
    cupy_multiply_by_csr_step1()(
        a.data, a.indptr, a.indices, a_m, a_n,
        b.data, b.indptr, b.indices, b_m, b_n,
        c_indptr, m, n, c_data, c_indices, flags, nnz_each_row)

    flags = cupy.cumsum(flags, dtype=a.indptr.dtype)
    d_indptr = cupy.cumsum(nnz_each_row, dtype=a.indptr.dtype)
    d_nnz = int(d_indptr[-1])
    d_data = cupy.empty(d_nnz, dtype=dtype)
    d_indices = cupy.empty(d_nnz, dtype=a.indices.dtype)

    # remove zero elements in matric c
    cupy_multiply_by_csr_step2()(c_data, c_indices, flags, d_data, d_indices)

    return csr_matrix((d_data, d_indices, d_indptr), shape=(m, n))


@cupy.util.memoize(for_each_device=True)
def cupy_multiply_by_csr_step1():
    return cupy.ElementwiseKernel(
        '''
        raw A A_DATA, raw I A_INDPTR, raw I A_INDICES, int32 A_M, int32 A_N,
        raw B B_DATA, raw I B_INDPTR, raw I B_INDICES, int32 B_M, int32 B_N,
        raw I C_INDPTR, int32 C_M, int32 C_N
        ''',
        'C C_DATA, I C_INDICES, raw I FLAGS, raw I NNZ_EACH_ROW',
        '''
        int i_c = i;
        int _min = 0;
        int _max = C_M - 1;
        int m_c;
        while (_min <= _max) {
            m_c = (_min + _max) / 2;
            if (i_c < C_INDPTR[m_c]) {
                _max = m_c - 1;
            }
            else if (i_c >= C_INDPTR[m_c+1]) {
                _min = m_c + 1;
            }
            else {
                break;
            }
        }
        int i_a = i;
        if (C_M > A_M && A_M == 1) {
            i_a -= C_INDPTR[m_c];
        }
        if (C_N > A_N && A_N == 1) {
            i_a /= C_N;
        }
        int n_c = A_INDICES[i_a];
        if (C_N > A_N && A_N == 1) {
            n_c = i % C_N;
        }
        int m_b = m_c;
        if (C_M > B_M && B_M == 1) {
            m_b = 0;
        }
        int n_b = n_c;
        if (C_N > B_N && B_N == 1) {
            n_b = 0;
        }
        int i_b = -1;
        int j_min = B_INDPTR[m_b];
        int j_max = B_INDPTR[m_b+1] - 1;
        while (j_min <= j_max) {
            int j = (j_min + j_max) / 2;
            if (n_b < B_INDICES[j]) {
                j_max = j - 1;
            }
            else if (n_b > B_INDICES[j]) {
                j_min = j + 1;
            }
            else {
                i_b = j;
                break;
            }
        }
        if (i_b >= 0) {
            atomicAdd(&(NNZ_EACH_ROW[m_c+1]), 1);
            FLAGS[i+1] = 1;
            C_DATA = (C)(A_DATA[i_a] * B_DATA[i_b]);
            C_INDICES = n_c;
        }
        ''',
        'cupy_multiply_by_csr_step1'
    )


@cupy.util.memoize(for_each_device=True)
def cupy_multiply_by_csr_step2():
    return cupy.ElementwiseKernel(
        'T C_DATA, I C_INDICES, raw I FLAGS',
        'raw D D_DATA, raw I D_INDICES',
        '''
        int j = FLAGS[i];
        if (j < FLAGS[i+1]) {
            D_DATA[j] = (D)(C_DATA);
            D_INDICES[j] = C_INDICES;
        }
        ''',
        'cupy_multiply_by_csr_step2'
    )<|MERGE_RESOLUTION|>--- conflicted
+++ resolved
@@ -178,13 +178,8 @@
         raise NotImplementedError
 
     def __truediv__(self, other):
-<<<<<<< HEAD
-        """Point-wise division by scalar"""
+        """Point-wise division by another matrix, vector or scalar"""
         if _util.isscalarlike(other):
-=======
-        """Point-wise division by another matrix, vector or scalar"""
-        if util.isscalarlike(other):
->>>>>>> fbc15075
             dtype = self.dtype
             if dtype == numpy.float32:
                 # Note: This is a work-around to make the output dtype the same
