"""Indexing mixin for sparse matrix classes.
"""

import cupy
<<<<<<< HEAD
import cupyx
=======

>>>>>>> 509f9b35
from cupy import core

from cupyx.scipy.sparse.base import isspmatrix
from cupyx.scipy.sparse.base import spmatrix

from cupy_backends.cuda.libs import cusparse
from cupy.cuda import device

import numpy

try:
    import scipy
    scipy_available = True
except ImportError:
    scipy_available = False

_int_scalar_types = (int, numpy.integer, numpy.int_)
_bool_scalar_types = (bool, numpy.bool, numpy.bool_)


def _csr_column_index1_indptr(unique_idxs, sort_idxs, col_counts,
                              Ap, Aj):
    """Construct output indptr by counting column indices
    in input matrix for each row.
    Args
        unique_idxs : Unique set of indices sorted in ascending order
        sort_idxs : Indices sorted to preserve original order of unique_idxs
        col_counts : Number of times each unique index occurs in Aj
        Ap : indptr array of input sparse matrix
        Aj : indices array of input sparse matrix
    Returns
        Bp : Output indptr
        Aj_mask : Input indices array with all cols not matching the
                  index masked out with -1.
    """
    out_col_sum = cupy.zeros((Aj.size+1,), dtype=col_counts.dtype)

    index = cupy.argsort(unique_idxs)
    sorted_index = cupy.searchsorted(unique_idxs, Aj)

    yindex = cupy.take(index, sorted_index)
    mask = unique_idxs[yindex] == Aj

    idxs_adj = _csr_column_inv_idx(unique_idxs)
    out_col_sum[1:][mask] = col_counts[idxs_adj[Aj[mask]]]

    Aj_mask = out_col_sum[1:].copy()
    Aj_mask[Aj_mask == 0] = -1

    Aj_mask[Aj_mask > 0] = Aj[Aj_mask > 0]
    Aj_mask[Aj_mask > 0] = cupy.searchsorted(
        unique_idxs, Aj_mask[Aj_mask > 0])

    Aj_mask[Aj_mask >= 0] = sort_idxs[Aj_mask[Aj_mask >= 0]]

    cupy.cumsum(out_col_sum, out=out_col_sum)
    Bp = out_col_sum[Ap]
    Bp[1:] -= Bp[:-1]
    cupy.cumsum(Bp, out=Bp)

    return Bp, Aj_mask


def _csr_column_index1(col_idxs, Ap, Aj):
    """Construct indptr and components for populating indices and data of
    output sparse array
    Args
        col_idxs : column indices to index from input indices
        Ap : indptr of input sparse matrix
        Aj : indices of input sparse matrix
    Returns
        Bp : indptr of output sparse matrix
        Aj_mask : Input indices array with all cols not matching the index
                  index masked out with -1.
        col_counts : Number of times each unique index occurs in Aj
        sort_idxs : Indices sorted to preserve original order of idxs
    """

    idx_map, sort_idxs = cupy.unique(col_idxs, return_index=True)
    sort_idxs = sort_idxs.astype(idx_map.dtype)
    idxs = cupy.searchsorted(idx_map, col_idxs)

    col_counts = cupy.zeros(idx_map.size, dtype=col_idxs.dtype)
    cupyx.scatter_add(col_counts, idxs, 1)

    Bp, Aj_mask = _csr_column_index1_indptr(
        idx_map, sort_idxs, col_counts, Ap, Aj)

    return Bp, Aj_mask, col_counts, sort_idxs


_csr_column_index2_ker = core.ElementwiseKernel(
    '''raw I idxs, raw I col_counts, raw I col_order,
       raw I Ap, raw I Aj_mask, raw T Ax, raw I Bp''',
    'raw I Bj, raw T Bx', '''
    I n = Bp[i];
    // loop through columns in current row
    for(int jj = Ap[i]; jj < Ap[i+1]; jj++) {
        I col = Aj_mask[jj];  // current column
        if(col != -1) {
            T v = Ax[jj];
            I counts = col_counts[idxs[col]];
            for(int l = 0; l < counts; l++) {
                if(l > 0)
                    col = col_order[col];
                Bj[n] = col;
                Bx[n] = v;
                n++;
            }
        }
    }
''', 'csr_index2_ker', no_return=True)


def _csr_column_inv_idx(idxs):
    """Construct an inverted index, mapping the indices
    of the given array to the their values
    Args
        idxs : array of indices to invert
        tpb : threads per block for underlying kernel
    Returns
        idxs_adj : inverted indices where idxs_adj[idxs[i]] = i
    """
    max_idx = idxs.max().item()
    idxs_adj = cupy.zeros(max_idx + 1, dtype=idxs.dtype)
    idxs_adj[idxs] = cupy.arange(idxs.size)

    return idxs_adj


def _csr_column_index2(col_order,
                       col_counts,
                       sort_idxs,
                       Ap, Aj_mask, Ax,
                       Bp):
    """Populate indices and data arrays from column index
    Args
        col_order : argsort order of column index
        col_counts : counts of each unique index item from Aj_mask
        sort_idxs : Indices of unique index columns sorted to preserve
                    original order
        Ap : indptr array of input sparse array
        Aj_mask : Input indices array with all cols not matching the
                  index masked out with -1.
        Ax : data array of input sparse matrix
        Bp : indptr array of output sparse matrix
        tpb : Threads per block for populating indices and data
    Returns
        Bj : indices array of output sparse matrix
        Bx : data array of output sparse matrix
    """

    new_nnz = Bp[-1].item()

    Bj = cupy.zeros(new_nnz, dtype=Aj_mask.dtype)
    Bx = cupy.zeros(new_nnz, dtype=Ax.dtype)

    col_order[col_order[:-1]] = col_order[1:]

    idxs = _csr_column_inv_idx(sort_idxs)

    _csr_column_index2_ker(
        idxs, col_counts, col_order,
        Ap, Aj_mask, Ax, Bp, Bj, Bx,
        size=Ap.size-1)

    return Bj, Bx


def _get_csr_submatrix(Ap, Aj, Ax,
                       start_maj, stop_maj,
                       start_min, stop_min):
    """Return a submatrix of the input sparse matrix by
    slicing both major and minor axes.

    Args
        Ap : indptr array from input sparse matrix
        Aj : indices array from input sparse matrix
        Ax : data array from input sparse matrix
        start_maj : starting index of major axis
        stop_maj : ending index of major axis
        start_min : starting index of minor axis
        stop_min : ending index of minor axis

    Returns
        Bp : indptr array of output sparse matrix
        Bj : indices array of output sparse matrix
        Bx : data array of output sparse matrix
    """

    # Major slicing
    Ap = Ap[start_maj: stop_maj + 1]
    start_offset, stop_offset = int(Ap[0]), int(Ap[-1])
    Ap = Ap - start_offset
    Aj = Aj[start_offset:stop_offset]
    Ax = Ax[start_offset:stop_offset]

    # Minor slicing
    mask = (start_min <= Aj) & (Aj < stop_min)
    mask_sum = cupy.empty(Aj.size + 1, dtype=Aj.dtype)
    mask_sum[0] = 0
    mask_sum[1:] = mask
    cupy.cumsum(mask_sum, out=mask_sum)
    Bp = mask_sum[Ap]
    Bj = Aj[mask] - start_min
    Bx = Ax[mask]

    return Bp, Bj, Bx


_csr_row_index_ker = core.ElementwiseKernel(
    '''raw I out_rows, raw I rows, raw I Ap, raw I Aj,
    raw T Ax, raw I Bp''',
    '''raw I Bj, raw T Bx''', '''

    const I out_row = out_rows[i];
    const I row = rows[out_row];

    // Look up starting offset
    const I starting_output_offset = Bp[out_row];
    const I output_offset = i - starting_output_offset;
    const I starting_input_offset = Ap[row];

    Bj[i] = Aj[starting_input_offset + output_offset];
    Bx[i] = Ax[starting_input_offset + output_offset];
''', 'csr_row_index_ker', no_return=True)


def _csr_row_index(rows,
                   Ap, Aj, Ax,
                   Bp):
    """Populate indices and data arrays from the given row index

    Args
        rows : index array of rows to populate
        Ap : indptr array from input sparse matrix
        Aj : indices array from input sparse matrix
        Ax : data array from input sparse matrix
        Bp : indptr array for output sparse matrix
        tpb : threads per block of row index kernel

    Returns
        Bj : indices array of output sparse matrix
        Bx : data array of output sparse matrix
    """

    nnz = int(Bp[-1])
    Bj = cupy.empty(nnz, dtype=Aj.dtype)
    Bx = cupy.empty(nnz, dtype=Ax.dtype)

    out_rows = cupy.empty(nnz, dtype=rows.dtype)

    # Build a COO row array from output CSR indptr.
    # Calling backend cusparse API directly to avoid
    # constructing a whole COO object.
    handle = device.get_cusparse_handle()
    cusparse.xcsr2coo(
        handle, Bp.data.ptr, nnz, Bp.size-1, out_rows.data.ptr,
        cusparse.CUSPARSE_INDEX_BASE_ZERO)

    _csr_row_index_ker(out_rows, rows, Ap, Aj, Ax, Bp, Bj, Bx,
                       size=out_rows.size)

    return Bj, Bx


def _csr_row_slice(start_maj, step_maj, Ap, Aj, Ax, Bp):
    """Populate indices and data arrays of sparse matrix by slicing the
    rows of an input sparse matrix

    Args
        start : starting row
        step : step increment size
        Ap : indptr array of input sparse matrix
        Aj : indices array of input sparse matrix
        Ax : data array of input sparse matrix
        Bp : indices array of output sparse matrix

    Returns
        Bj : indices array of output sparse matrix
        Bx : data array of output sparse matrix
    """

    assert step_maj not in (-1, 0, 1)

    in_rows = cupy.arange(start_maj, start_maj + (Bp.size - 1) * step_maj,
                          step_maj, dtype=Bp.dtype)
    offsetsB = Ap[in_rows] - Bp[:-1]
    B_size = int(Bp[-1])
    offsetsA = offsetsB[
        cupy.searchsorted(
            Bp, cupy.arange(B_size, dtype=Bp.dtype), 'right') - 1]
    offsetsA += cupy.arange(offsetsA.size, dtype=offsetsA.dtype)
    Bj = Aj[offsetsA]
    Bx = Ax[offsetsA]
    return Bj, Bx


class IndexMixin(object):
    """
    This class provides common dispatching and validation logic for indexing.
    """

    def __getitem__(self, key):

        # For testing- Scipy >= 1.4.0 is needed to guarantee
        # results match.
        if scipy_available and numpy.lib.NumpyVersion(
                scipy.__version__) < '1.4.0':
            raise NotImplementedError(
                "Sparse __getitem__() requires Scipy >= 1.4.0")

        row, col = self._parse_indices(key)

        # Dispatch to specialized methods.
        if isinstance(row, _int_scalar_types):
            if isinstance(col, _int_scalar_types):
                return self._get_intXint(row, col)
            elif isinstance(col, slice):
                return self._get_intXslice(row, col)
            elif col.ndim == 1:
                return self._get_intXarray(row, col)
            raise IndexError('index results in >2 dimensions')
        elif isinstance(row, slice):
            if isinstance(col, _int_scalar_types):
                return self._get_sliceXint(row, col)
            elif isinstance(col, slice):
                if row == slice(None) and row == col:
                    return self.copy()
                return self._get_sliceXslice(row, col)
            elif col.ndim == 1:
                return self._get_sliceXarray(row, col)
            raise IndexError('index results in >2 dimensions')
        elif row.ndim == 1:
            if isinstance(col, _int_scalar_types):
                return self._get_arrayXint(row, col)
            elif isinstance(col, slice):
                return self._get_arrayXslice(row, col)
        else:  # row.ndim == 2
            if isinstance(col, _int_scalar_types):
                return self._get_arrayXint(row, col)
            elif isinstance(col, slice):
                raise IndexError('index results in >2 dimensions')
            elif row.shape[1] == 1 and (col.ndim == 1 or col.shape[0] == 1):
                # special case for outer indexing
                return self._get_columnXarray(row[:, 0], col.ravel())

        # The only remaining case is inner (fancy) indexing
        row, col = cupy.broadcast_arrays(row, col)
        if row.shape != col.shape:
            raise IndexError('number of row and column indices differ')
        if row.size == 0:
            return self.__class__(cupy.atleast_2d(row).shape, dtype=self.dtype)
        return self._get_arrayXarray(row, col)

    def _is_scalar(self, index):
        if isinstance(index, (cupy.ndarray, numpy.ndarray)) and \
                index.ndim == 0 and index.size == 1:
            return True
        return False

    def _parse_indices(self, key):
        M, N = self.shape
        row, col = _unpack_index(key)

        # Scipy calls sputils.isintlike() rather than
        # isinstance(x, _int_scalar_types). Comparing directly to int
        # here to minimize the impact of nested exception catching

        if self._is_scalar(row):
            row = row.item()
        if self._is_scalar(col):
            col = col.item()

        if isinstance(row, _int_scalar_types):
            row = _normalize_index(row, M, 'row')
        elif not isinstance(row, slice):
            row = self._asindices(row, M)

        if isinstance(col, _int_scalar_types):
            col = _normalize_index(col, N, 'column')
        elif not isinstance(col, slice):
            col = self._asindices(col, N)

        return row, col

    def _asindices(self, idx, length):
        """Convert `idx` to a valid index for an axis with a given length.
        Subclasses that need special validation can override this method.

        idx is assumed to be at least a 1-dimensional array-like, but can
        have no more than 2 dimensions.
        """
        try:
            x = cupy.asarray(idx, dtype=self.indices.dtype)
        except (ValueError, TypeError, MemoryError):
            raise IndexError('invalid index')

        if x.ndim not in (1, 2):
            raise IndexError('Index dimension must be <= 2')

        return x % length

    def getrow(self, i):
        """Return a copy of row i of the matrix, as a (1 x n) row vector.

        Args:
            i (integer): Row

        Returns:
            cupyx.scipy.sparse.spmatrix: Sparse matrix with single row
        """
        M, N = self.shape
        i = _normalize_index(i, M, 'index')
        return self._get_intXslice(i, slice(None))

    def getcol(self, i):
        """Return a copy of column i of the matrix, as a (m x 1) column vector.

        Args:
            i (integer): Column

        Returns:
            cupyx.scipy.sparse.spmatrix: Sparse matrix with single column
        """
        M, N = self.shape
        i = _normalize_index(i, N, 'index')
        return self._get_sliceXint(slice(None), i)

    def _get_intXint(self, row, col):
        raise NotImplementedError()

    def _get_intXarray(self, row, col):
        raise NotImplementedError()

    def _get_intXslice(self, row, col):
        raise NotImplementedError()

    def _get_sliceXint(self, row, col):
        raise NotImplementedError()

    def _get_sliceXslice(self, row, col):
        raise NotImplementedError()

    def _get_sliceXarray(self, row, col):
        raise NotImplementedError()

    def _get_arrayXint(self, row, col):
        raise NotImplementedError()

    def _get_arrayXslice(self, row, col):
        raise NotImplementedError()

    def _get_columnXarray(self, row, col):
        raise NotImplementedError()

    def _get_arrayXarray(self, row, col):
        raise NotImplementedError()

    def _set_intXint(self, row, col, x):
        raise NotImplementedError()

    def _set_arrayXarray(self, row, col, x):
        raise NotImplementedError()

    def _set_arrayXarray_sparse(self, row, col, x):
        # Fall back to densifying x
        x = cupy.asarray(x.toarray(), dtype=self.dtype)
        x, _ = cupy.broadcast_arrays(x, row)
        self._set_arrayXarray(row, col, x)


def _try_is_scipy_spmatrix(index):
    if scipy_available:
        return isinstance(index, scipy.sparse.base.spmatrix)
    return False


def _unpack_index(index):
    """ Parse index. Always return a tuple of the form (row, col).
    Valid type for row/col is integer, slice, or array of integers.

    Returns:
          resulting row & col indices : single integer, slice, or
          array of integers. If row & column indices are supplied
          explicitly, they are used as the major/minor indices.
          If only one index is supplied, the minor index is
          assumed to be all (e.g., [maj, :]).
    """
    # First, check if indexing with single boolean matrix.
    if ((isinstance(index, (spmatrix, cupy.ndarray,
                            numpy.ndarray))
         or _try_is_scipy_spmatrix(index))
            and index.ndim == 2 and index.dtype.kind == 'b'):
        return index.nonzero()

    # Parse any ellipses.
    index = _eliminate_ellipsis(index)

    # Next, parse the tuple or object
    if isinstance(index, tuple):
        if len(index) == 2:
            row, col = index
        elif len(index) == 1:
            row, col = index[0], slice(None)
        else:
            raise IndexError('invalid number of indices')
    else:
        idx = _compatible_boolean_index(index)
        if idx is None:
            row, col = index, slice(None)
        elif idx.ndim < 2:
            return _boolean_index_to_array(idx), slice(None)
        elif idx.ndim == 2:
            return idx.nonzero()
    # Next, check for validity and transform the index as needed.
    if isspmatrix(row) or isspmatrix(col):
        # Supporting sparse boolean indexing with both row and col does
        # not work because spmatrix.ndim is always 2.
        raise IndexError(
            'Indexing with sparse matrices is not supported '
            'except boolean indexing where matrix and index '
            'are equal shapes.')
    bool_row = _compatible_boolean_index(row)
    bool_col = _compatible_boolean_index(col)
    if bool_row is not None:
        row = _boolean_index_to_array(bool_row)
    if bool_col is not None:
        col = _boolean_index_to_array(bool_col)
    return row, col


def _eliminate_ellipsis(index):
    """Process indices with Ellipsis. Returns modified index."""
    if index is Ellipsis:
        return (slice(None), slice(None))

    if not isinstance(index, tuple):
        return index

    # Find first ellipsis.
    for j, v in enumerate(index):
        if v is Ellipsis:
            first_ellipsis = j
            break
    else:
        return index

    # Try to expand it using shortcuts for common cases
    if len(index) == 1:
        return (slice(None), slice(None))
    if len(index) == 2:
        if first_ellipsis == 0:
            if index[1] is Ellipsis:
                return (slice(None), slice(None))
            return (slice(None), index[1])
        return (index[0], slice(None))

    # Expand it using a general-purpose algorithm
    tail = []
    for v in index[first_ellipsis+1:]:
        if v is not Ellipsis:
            tail.append(v)
    nd = first_ellipsis + len(tail)
    nslice = max(0, 2 - nd)
    return index[:first_ellipsis] + (slice(None),) * nslice + tuple(tail,)


def _normalize_index(x, dim, name):
    if x < -dim or x >= dim:
        raise IndexError('{} ({}) out of range'.format(name, x))
    if x < 0:
        x += dim
    return x


def _first_element_bool(idx, max_dim=2):
    """Returns True if first element of the incompatible
    array type is boolean.
    """
    if max_dim < 1:
        return None
    try:
        first = idx[0] if len(idx) > 0 else None
    except TypeError:
        return None
    if isinstance(first, _bool_scalar_types):
        return True
    return _first_element_bool(first, max_dim-1)


def _compatible_boolean_index(idx):
    """Returns a boolean index array that can be converted to
    integer array. Returns None if no such array exists.
    """
    # presence of attribute `ndim` indicates a compatible array type.
    if hasattr(idx, 'ndim'):
        if idx.dtype.kind == 'b':
            return idx
    # non-ndarray bool collection should be converted to ndarray
    elif _first_element_bool(idx):
        return cupy.asarray(idx, dtype='bool')
    return None


def _boolean_index_to_array(idx):
    if idx.ndim > 1:
        raise IndexError('invalid index shape')
    idx = cupy.array(idx, dtype=idx.dtype)
    return cupy.where(idx)[0]<|MERGE_RESOLUTION|>--- conflicted
+++ resolved
@@ -2,11 +2,7 @@
 """
 
 import cupy
-<<<<<<< HEAD
 import cupyx
-=======
-
->>>>>>> 509f9b35
 from cupy import core
 
 from cupyx.scipy.sparse.base import isspmatrix
