--- conflicted
+++ resolved
@@ -697,9 +697,6 @@
             if 'size' == expr.attr:
                 return Data(f'static_cast<long long>({value.code}.size())',
                             _cuda_types.Scalar('q'))
-<<<<<<< HEAD
-        if isinstance(value.ctype, _cuda_types.Dim3):
-=======
             if expr.attr in ('shape', 'strides'):
                 # this guard is needed to avoid NVRTC from throwing an
                 # obsecure error
@@ -710,8 +707,7 @@
                 types = [_cuda_types.PtrDiff()]*value.ctype.ndim
                 return Data(f'{value.code}.get_{expr.attr}()',
                             _cuda_types.Tuple(types))
-        if isinstance(value.ctype, _interface._Dim3):
->>>>>>> cb8f3f87
+        if isinstance(value.ctype, _cuda_types.Dim3):
             if expr.attr in ('x', 'y', 'z'):
                 return getattr(value.ctype, expr.attr)(value.code)
         # TODO(leofang): support arbitrary Python class methods
