from libc.stdint cimport intptr_t, uintmax_t


###############################################################################
# Types
###############################################################################

cdef class PointerAttributes:
    cdef:
        public int device
        public intptr_t devicePointer
        public intptr_t hostPointer

cdef extern from *:
    ctypedef int Error 'cudaError_t'
    ctypedef int DataType 'cudaDataType'

    ctypedef int ChannelFormatKind 'cudaChannelFormatKind'
    ctypedef struct ChannelFormatDesc 'cudaChannelFormatDesc':
        int x, y, z, w
        ChannelFormatKind f
    ctypedef uintmax_t TextureObject 'cudaTextureObject_t'
    ctypedef uintmax_t SurfaceObject 'cudaSurfaceObject_t'
    ctypedef int ResourceType 'cudaResourceType'
    ctypedef int TextureAddressMode 'cudaTextureAddressMode'
    ctypedef int TextureFilterMode 'cudaTextureFilterMode'
    ctypedef int TextureReadMode 'cudaTextureReadMode'
    ctypedef struct ResourceViewDesc 'cudaResourceViewDesc'
    ctypedef void* Array 'cudaArray_t'
    ctypedef struct Extent 'cudaExtent':
        size_t width, height, depth
    ctypedef struct Pos 'cudaPos':
        size_t x, y, z
    ctypedef struct PitchedPtr 'cudaPitchedPtr':
        size_t pitch
        void* ptr
        size_t xsize, ysize
    ctypedef int MemoryKind 'cudaMemcpyKind'
    ctypedef void* MipmappedArray 'cudaMipmappedArray_t'

    ctypedef int Limit 'cudaLimit'

    # This is for the annoying nested struct cudaResourceDesc, which is not
    # perfectly supprted in Cython
    ctypedef struct _array:
        Array array

    ctypedef struct _mipmap:
        MipmappedArray mipmap

    ctypedef struct _linear:
        void* devPtr
        ChannelFormatDesc desc
        size_t sizeInBytes

    ctypedef struct _pitch2D:
        void* devPtr
        ChannelFormatDesc desc
        size_t width
        size_t height
        size_t pitchInBytes

    ctypedef union _res:
        _array array
        _mipmap mipmap
        _linear linear
        _pitch2D pitch2D

    ctypedef struct ResourceDesc 'cudaResourceDesc':
        int resType
        _res res
    # typedef cudaResourceDesc done

    ctypedef struct Memcpy3DParms 'cudaMemcpy3DParms':
        Array srcArray
        Pos srcPos
        PitchedPtr srcPtr

        Array dstArray
        Pos dstPos
        PitchedPtr dstPtr

        Extent extent
        MemoryKind kind

    ctypedef struct TextureDesc 'cudaTextureDesc':
        int addressMode[3]
        int filterMode
        int readMode
        int sRGB
        float borderColor[4]
        int normalizedCoords
        unsigned int maxAnisotropy
        # TODO(leofang): support mipmap?

    ctypedef struct IpcMemHandle 'cudaIpcMemHandle_t':
        unsigned char[64] reserved

    ctypedef struct IpcEventHandle 'cudaIpcEventHandle_t':
        unsigned char[64] reserved

    ctypedef struct cudaUUID 'cudaUUID_t':
        char bytes[16]

    IF CUDA_VERSION >= 11000:
        # We can't use IF in the middle of structs declaration
        # to add or ignore fields in compile time so we have to
        # replicate the struct definition
        ctypedef struct DeviceProp 'cudaDeviceProp':
            char         name[256]
            cudaUUID     uuid
            char         luid[8]
            unsigned int luidDeviceNodeMask
            size_t       totalGlobalMem
            size_t       sharedMemPerBlock
            int          regsPerBlock
            int          warpSize
            size_t       memPitch
            int          maxThreadsPerBlock
            int          maxThreadsDim[3]
            int          maxGridSize[3]
            int          clockRate
            size_t       totalConstMem
            int          major
            int          minor
            size_t       textureAlignment
            size_t       texturePitchAlignment
            int          deviceOverlap
            int          multiProcessorCount
            int          kernelExecTimeoutEnabled
            int          integrated
            int          canMapHostMemory
            int          computeMode
            int          maxTexture1D
            int          maxTexture1DMipmap
            int          maxTexture1DLinear
            int          maxTexture2D[2]
            int          maxTexture2DMipmap[2]
            int          maxTexture2DLinear[3]
            int          maxTexture2DGather[2]
            int          maxTexture3D[3]
            int          maxTexture3DAlt[3]
            int          maxTextureCubemap
            int          maxTexture1DLayered[2]
            int          maxTexture2DLayered[3]
            int          maxTextureCubemapLayered[2]
            int          maxSurface1D
            int          maxSurface2D[2]
            int          maxSurface3D[3]
            int          maxSurface1DLayered[2]
            int          maxSurface2DLayered[3]
            int          maxSurfaceCubemap
            int          maxSurfaceCubemapLayered[2]
            size_t       surfaceAlignment
            int          concurrentKernels
            int          ECCEnabled
            int          pciBusID
            int          pciDeviceID
            int          pciDomainID
            int          tccDriver
            int          asyncEngineCount
            int          unifiedAddressing
            int          memoryClockRate
            int          memoryBusWidth
            int          l2CacheSize
            int          persistingL2CacheMaxSize  # CUDA 11.0 field
            int          maxThreadsPerMultiProcessor
            int          streamPrioritiesSupported
            int          globalL1CacheSupported
            int          localL1CacheSupported
            size_t       sharedMemPerMultiprocessor
            int          regsPerMultiprocessor
            int          managedMemory
            int          isMultiGpuBoard
            int          multiGpuBoardGroupID
            int          hostNativeAtomicSupported
            int          singleToDoublePrecisionPerfRatio
            int          pageableMemoryAccess
            int          concurrentManagedAccess
            int          computePreemptionSupported
            int          canUseHostPointerForRegisteredMem
            int          cooperativeLaunch
            int          cooperativeMultiDeviceLaunch
            size_t       sharedMemPerBlockOptin
            int          pageableMemoryAccessUsesHostPageTables
            int          directManagedMemAccessFromHost
            int          maxBlocksPerMultiProcessor  # CUDA 11.0 field
            int          accessPolicyMaxWindowSize  # CUDA 11.0 field
            size_t       reservedSharedMemPerBlock  # CUDA 11.0 field
    ELIF CUDA_VERSION >= 10000:
        ctypedef struct DeviceProp 'cudaDeviceProp':
            char         name[256]
            cudaUUID     uuid
            char         luid[8]
            unsigned int luidDeviceNodeMask
            size_t       totalGlobalMem
            size_t       sharedMemPerBlock
            int          regsPerBlock
            int          warpSize
            size_t       memPitch
            int          maxThreadsPerBlock
            int          maxThreadsDim[3]
            int          maxGridSize[3]
            int          clockRate
            size_t       totalConstMem
            int          major
            int          minor
            size_t       textureAlignment
            size_t       texturePitchAlignment
            int          deviceOverlap
            int          multiProcessorCount
            int          kernelExecTimeoutEnabled
            int          integrated
            int          canMapHostMemory
            int          computeMode
            int          maxTexture1D
            int          maxTexture1DMipmap
            int          maxTexture1DLinear
            int          maxTexture2D[2]
            int          maxTexture2DMipmap[2]
            int          maxTexture2DLinear[3]
            int          maxTexture2DGather[2]
            int          maxTexture3D[3]
            int          maxTexture3DAlt[3]
            int          maxTextureCubemap
            int          maxTexture1DLayered[2]
            int          maxTexture2DLayered[3]
            int          maxTextureCubemapLayered[2]
            int          maxSurface1D
            int          maxSurface2D[2]
            int          maxSurface3D[3]
            int          maxSurface1DLayered[2]
            int          maxSurface2DLayered[3]
            int          maxSurfaceCubemap
            int          maxSurfaceCubemapLayered[2]
            size_t       surfaceAlignment
            int          concurrentKernels
            int          ECCEnabled
            int          pciBusID
            int          pciDeviceID
            int          pciDomainID
            int          tccDriver
            int          asyncEngineCount
            int          unifiedAddressing
            int          memoryClockRate
            int          memoryBusWidth
            int          l2CacheSize
            int          maxThreadsPerMultiProcessor
            int          streamPrioritiesSupported
            int          globalL1CacheSupported
            int          localL1CacheSupported
            size_t       sharedMemPerMultiprocessor
            int          regsPerMultiprocessor
            int          managedMemory
            int          isMultiGpuBoard
            int          multiGpuBoardGroupID
            int          hostNativeAtomicSupported
            int          singleToDoublePrecisionPerfRatio
            int          pageableMemoryAccess
            int          concurrentManagedAccess
            int          computePreemptionSupported
            int          canUseHostPointerForRegisteredMem
            int          cooperativeLaunch
            int          cooperativeMultiDeviceLaunch
            size_t       sharedMemPerBlockOptin
            int          pageableMemoryAccessUsesHostPageTables
            int          directManagedMemAccessFromHost
    ELIF CUDA_VERSION == 9020:
        ctypedef struct DeviceProp 'cudaDeviceProp':
            char         name[256]
            size_t       totalGlobalMem
            size_t       sharedMemPerBlock
            int          regsPerBlock
            int          warpSize
            size_t       memPitch
            int          maxThreadsPerBlock
            int          maxThreadsDim[3]
            int          maxGridSize[3]
            int          clockRate
            size_t       totalConstMem
            int          major
            int          minor
            size_t       textureAlignment
            size_t       texturePitchAlignment
            int          deviceOverlap
            int          multiProcessorCount
            int          kernelExecTimeoutEnabled
            int          integrated
            int          canMapHostMemory
            int          computeMode
            int          maxTexture1D
            int          maxTexture1DMipmap
            int          maxTexture1DLinear
            int          maxTexture2D[2]
            int          maxTexture2DMipmap[2]
            int          maxTexture2DLinear[3]
            int          maxTexture2DGather[2]
            int          maxTexture3D[3]
            int          maxTexture3DAlt[3]
            int          maxTextureCubemap
            int          maxTexture1DLayered[2]
            int          maxTexture2DLayered[3]
            int          maxTextureCubemapLayered[2]
            int          maxSurface1D
            int          maxSurface2D[2]
            int          maxSurface3D[3]
            int          maxSurface1DLayered[2]
            int          maxSurface2DLayered[3]
            int          maxSurfaceCubemap
            int          maxSurfaceCubemapLayered[2]
            size_t       surfaceAlignment
            int          concurrentKernels
            int          ECCEnabled
            int          pciBusID
            int          pciDeviceID
            int          pciDomainID
            int          tccDriver
            int          asyncEngineCount
            int          unifiedAddressing
            int          memoryClockRate
            int          memoryBusWidth
            int          l2CacheSize
            int          maxThreadsPerMultiProcessor
            int          streamPrioritiesSupported
            int          globalL1CacheSupported
            int          localL1CacheSupported
            size_t       sharedMemPerMultiprocessor
            int          regsPerMultiprocessor
            int          managedMemory
            int          isMultiGpuBoard
            int          multiGpuBoardGroupID
            int          hostNativeAtomicSupported
            int          singleToDoublePrecisionPerfRatio
            int          pageableMemoryAccess
            int          concurrentManagedAccess
            int          computePreemptionSupported
            int          canUseHostPointerForRegisteredMem
            int          cooperativeLaunch
            int          cooperativeMultiDeviceLaunch
            size_t       sharedMemPerBlockOptin
            int          pageableMemoryAccessUsesHostPageTables
            int          directManagedMemAccessFromHost
    ELIF HIP_VERSION > 0:
        ctypedef struct deviceArch 'hipDeviceArch_t':
            unsigned hasGlobalInt32Atomics
            unsigned hasGlobalFloatAtomicExch
            unsigned hasSharedInt32Atomics
            unsigned hasSharedFloatAtomicExch
            unsigned hasFloatAtomicAdd

            unsigned hasGlobalInt64Atomics
            unsigned hasSharedInt64Atomics

            unsigned hasDoubles

            unsigned hasWarpVote
            unsigned hasWarpBallot
            unsigned hasWarpShuffle
            unsigned hasFunnelShift

            unsigned hasThreadFenceSystem
            unsigned hasSyncThreadsExt

            unsigned hasSurfaceFuncs
            unsigned has3dGrid
            unsigned hasDynamicParallelism

<<<<<<< HEAD
        IF HIP_VERSION >= 310:
            ctypedef struct DeviceProp 'cudaDeviceProp':
                char name[256]
                size_t totalGlobalMem
                size_t sharedMemPerBlock
                int regsPerBlock
                int warpSize
                int maxThreadsPerBlock
                int maxThreadsDim[3]
                int maxGridSize[3]
                int clockRate
                int memoryClockRate
                int memoryBusWidth
                size_t totalConstMem
                int major
                int minor
                int multiProcessorCount
                int l2CacheSize
                int maxThreadsPerMultiProcessor
                int computeMode
                int clockInstructionRate
                deviceArch arch
                int concurrentKernels
                int pciDomainID
                int pciBusID
                int pciDeviceID
                size_t maxSharedMemoryPerMultiProcessor
                int isMultiGpuBoard
                int canMapHostMemory
                int gcnArch
                # gcnArchName is added since ROCm 3.6, but given it's just
                # 'gfx'+str(gcnArch), in order not to duplicate another struct
                # we add it here
                char gcnArchName[256]
                int integrated
                int cooperativeLaunch
                int cooperativeMultiDeviceLaunch
                int maxTexture1D
                int maxTexture2D[2]
                int maxTexture3D[3]
                unsigned int* hdpMemFlushCntl
                unsigned int* hdpRegFlushCntl
                size_t memPitch
                size_t textureAlignment
                size_t texturePitchAlignment
                int kernelExecTimeoutEnabled
                int ECCEnabled
                int tccDriver
                int cooperativeMultiDeviceUnmatchedFunc
                int cooperativeMultiDeviceUnmatchedGridDim
                int cooperativeMultiDeviceUnmatchedBlockDim
                int cooperativeMultiDeviceUnmatchedSharedMem
                int isLargeBar
                # New since ROCm 3.10.0
                int asicRevision
                int managedMemory
                int directManagedMemAccessFromHost
                int concurrentManagedAccess
                int pageableMemoryAccess
                int pageableMemoryAccessUsesHostPageTables
        ELSE:
            ctypedef struct DeviceProp 'cudaDeviceProp':
                char name[256]
                size_t totalGlobalMem
                size_t sharedMemPerBlock
                int regsPerBlock
                int warpSize
                int maxThreadsPerBlock
                int maxThreadsDim[3]
                int maxGridSize[3]
                int clockRate
                int memoryClockRate
                int memoryBusWidth
                size_t totalConstMem
                int major
                int minor
                int multiProcessorCount
                int l2CacheSize
                int maxThreadsPerMultiProcessor
                int computeMode
                int clockInstructionRate
                deviceArch arch
                int concurrentKernels
                int pciDomainID
                int pciBusID
                int pciDeviceID
                size_t maxSharedMemoryPerMultiProcessor
                int isMultiGpuBoard
                int canMapHostMemory
                int gcnArch
                int integrated
                int cooperativeLaunch
                int cooperativeMultiDeviceLaunch
                int maxTexture1D
                int maxTexture2D[2]
                int maxTexture3D[3]
                unsigned int* hdpMemFlushCntl
                unsigned int* hdpRegFlushCntl
                size_t memPitch
                size_t textureAlignment
                size_t texturePitchAlignment
                int kernelExecTimeoutEnabled
                int ECCEnabled
                int tccDriver
                int cooperativeMultiDeviceUnmatchedFunc
                int cooperativeMultiDeviceUnmatchedGridDim
                int cooperativeMultiDeviceUnmatchedBlockDim
                int cooperativeMultiDeviceUnmatchedSharedMem
                int isLargeBar
=======
        ctypedef struct DeviceProp 'cudaDeviceProp':
            char name[256]
            size_t totalGlobalMem
            size_t sharedMemPerBlock
            int regsPerBlock
            int warpSize
            int maxThreadsPerBlock
            int maxThreadsDim[3]
            int maxGridSize[3]
            int clockRate
            int memoryClockRate
            int memoryBusWidth
            size_t totalConstMem
            int major
            int minor
            int multiProcessorCount
            int l2CacheSize
            int maxThreadsPerMultiProcessor
            int computeMode
            int clockInstructionRate
            deviceArch arch
            int concurrentKernels
            int pciDomainID
            int pciBusID
            int pciDeviceID
            size_t maxSharedMemoryPerMultiProcessor
            int isMultiGpuBoard
            int canMapHostMemory
            int gcnArch
            int integrated
            int cooperativeLaunch
            int cooperativeMultiDeviceLaunch
            int maxTexture1D
            int maxTexture2D[2]
            int maxTexture3D[3]
            unsigned int* hdpMemFlushCntl
            unsigned int* hdpRegFlushCntl
            size_t memPitch
            size_t textureAlignment
            size_t texturePitchAlignment
            int kernelExecTimeoutEnabled
            int ECCEnabled
            int tccDriver
            int cooperativeMultiDeviceUnmatchedFunc
            int cooperativeMultiDeviceUnmatchedGridDim
            int cooperativeMultiDeviceUnmatchedBlockDim
            int cooperativeMultiDeviceUnmatchedSharedMem
            int isLargeBar
>>>>>>> c5701c41
    ELSE:  # for RTD
        ctypedef struct DeviceProp 'cudaDeviceProp':
            char         name[256]


###############################################################################
# Enum
###############################################################################

cpdef enum:
    memcpyHostToHost = 0
    memcpyHostToDevice = 1
    memcpyDeviceToHost = 2
    memcpyDeviceToDevice = 3
    memcpyDefault = 4

    cudaMemoryTypeHost = 1
    cudaMemoryTypeDevice = 2

    cudaIpcMemLazyEnablePeerAccess = 1

    cudaMemAttachGlobal = 1
    cudaMemAttachHost = 2
    cudaMemAttachSingle = 4

    hostAllocDefault = 0
    hostAllocPortable = 1
    hostAllocMapped = 2
    hostAllocWriteCombined = 4

    cudaMemAdviseSetReadMostly = 1
    cudaMemAdviseUnsetReadMostly = 2
    cudaMemAdviseSetPreferredLocation = 3
    cudaMemAdviseUnsetPreferredLocation = 4
    cudaMemAdviseSetAccessedBy = 5
    cudaMemAdviseUnsetAccessedBy = 6

    streamDefault = 0
    streamNonBlocking = 1

    eventDefault = 0
    eventBlockingSync = 1
    eventDisableTiming = 2
    eventInterprocess = 4

    CUDA_R_32F = 0  # 32 bit real
    CUDA_R_64F = 1  # 64 bit real
    CUDA_R_16F = 2  # 16 bit real
    CUDA_R_8I = 3  # 8 bit real as a signed integer
    CUDA_C_32F = 4  # 32 bit complex
    CUDA_C_64F = 5  # 64 bit complex
    CUDA_C_16F = 6  # 16 bit complex
    CUDA_C_8I = 7  # 8 bit complex as a pair of signed integers
    CUDA_R_8U = 8  # 8 bit real as a signed integer
    CUDA_C_8U = 9  # 8 bit complex as a pair of signed integers

<<<<<<< HEAD
=======
    cudaDevAttrMaxThreadsPerBlock = 1
    cudaDevAttrMaxBlockDimX = 2
    cudaDevAttrMaxBlockDimY = 3
    cudaDevAttrMaxBlockDimZ = 4
    cudaDevAttrMaxGridDimX = 5
    cudaDevAttrMaxGridDimY = 6
    cudaDevAttrMaxGridDimZ = 7
    cudaDevAttrMaxSharedMemoryPerBlock = 8
    cudaDevAttrTotalConstantMemory = 9
    cudaDevAttrWarpSize = 10
    cudaDevAttrMaxPitch = 11
    cudaDevAttrMaxRegistersPerBlock = 12
    cudaDevAttrClockRate = 13
    cudaDevAttrTextureAlignment = 14
    cudaDevAttrGpuOverlap = 15
    cudaDevAttrMultiProcessorCount = 16
    cudaDevAttrKernelExecTimeout = 17
    cudaDevAttrIntegrated = 18
    cudaDevAttrCanMapHostMemory = 19
    cudaDevAttrComputeMode = 20
    cudaDevAttrMaxTexture1DWidth = 21
    cudaDevAttrMaxTexture2DWidth = 22
    cudaDevAttrMaxTexture2DHeight = 23
    cudaDevAttrMaxTexture3DWidth = 24
    cudaDevAttrMaxTexture3DHeight = 25
    cudaDevAttrMaxTexture3DDepth = 26
    cudaDevAttrMaxTexture2DLayeredWidth = 27
    cudaDevAttrMaxTexture2DLayeredHeight = 28
    cudaDevAttrMaxTexture2DLayeredLayers = 29
    cudaDevAttrSurfaceAlignment = 30
    cudaDevAttrConcurrentKernels = 31
    cudaDevAttrEccEnabled = 32
    cudaDevAttrPciBusId = 33
    cudaDevAttrPciDeviceId = 34
    cudaDevAttrTccDriver = 35
    cudaDevAttrMemoryClockRate = 36
    cudaDevAttrGlobalMemoryBusWidth = 37
    cudaDevAttrL2CacheSize = 38
    cudaDevAttrMaxThreadsPerMultiProcessor = 39
    cudaDevAttrAsyncEngineCount = 40
    cudaDevAttrUnifiedAddressing = 41
    cudaDevAttrMaxTexture1DLayeredWidth = 42
    cudaDevAttrMaxTexture1DLayeredLayers = 43
    cudaDevAttrMaxTexture2DGatherWidth = 45
    cudaDevAttrMaxTexture2DGatherHeight = 46
    cudaDevAttrMaxTexture3DWidthAlt = 47
    cudaDevAttrMaxTexture3DHeightAlt = 48
    cudaDevAttrMaxTexture3DDepthAlt = 49
    cudaDevAttrPciDomainId = 50
    cudaDevAttrTexturePitchAlignment = 51
    cudaDevAttrMaxTextureCubemapWidth = 52
    cudaDevAttrMaxTextureCubemapLayeredWidth = 53
    cudaDevAttrMaxTextureCubemapLayeredLayers = 54
    cudaDevAttrMaxSurface1DWidth = 55
    cudaDevAttrMaxSurface2DWidth = 56
    cudaDevAttrMaxSurface2DHeight = 57
    cudaDevAttrMaxSurface3DWidth = 58
    cudaDevAttrMaxSurface3DHeight = 59
    cudaDevAttrMaxSurface3DDepth = 60
    cudaDevAttrMaxSurface1DLayeredWidth = 61
    cudaDevAttrMaxSurface1DLayeredLayers = 62
    cudaDevAttrMaxSurface2DLayeredWidth = 63
    cudaDevAttrMaxSurface2DLayeredHeight = 64
    cudaDevAttrMaxSurface2DLayeredLayers = 65
    cudaDevAttrMaxSurfaceCubemapWidth = 66
    cudaDevAttrMaxSurfaceCubemapLayeredWidth = 67
    cudaDevAttrMaxSurfaceCubemapLayeredLayers = 68
    cudaDevAttrMaxTexture1DLinearWidth = 69
    cudaDevAttrMaxTexture2DLinearWidth = 70
    cudaDevAttrMaxTexture2DLinearHeight = 71
    cudaDevAttrMaxTexture2DLinearPitch = 72
    cudaDevAttrMaxTexture2DMipmappedWidth = 73
    cudaDevAttrMaxTexture2DMipmappedHeight = 74
    # Use header version
    # cudaDevAttrComputeCapabilityMajor = 75
    # cudaDevAttrComputeCapabilityMinor = 76
    cudaDevAttrMaxTexture1DMipmappedWidth = 77
    cudaDevAttrStreamPrioritiesSupported = 78
    cudaDevAttrGlobalL1CacheSupported = 79
    cudaDevAttrLocalL1CacheSupported = 80
    cudaDevAttrMaxSharedMemoryPerMultiprocessor = 81
    cudaDevAttrMaxRegistersPerMultiprocessor = 82
    cudaDevAttrManagedMemory = 83
    cudaDevAttrIsMultiGpuBoard = 84
    cudaDevAttrMultiGpuBoardGroupID = 85
    cudaDevAttrHostNativeAtomicSupported = 86
    cudaDevAttrSingleToDoublePrecisionPerfRatio = 87
    cudaDevAttrPageableMemoryAccess = 88
    cudaDevAttrConcurrentManagedAccess = 89
    cudaDevAttrComputePreemptionSupported = 90
    cudaDevAttrCanUseHostPointerForRegisteredMem = 91
    cudaDevAttrReserved92 = 92
    cudaDevAttrReserved93 = 93
    cudaDevAttrReserved94 = 94
    cudaDevAttrCooperativeLaunch = 95
    cudaDevAttrCooperativeMultiDeviceLaunch = 96
    cudaDevAttrMaxSharedMemoryPerBlockOptin = 97
    cudaDevAttrCanFlushRemoteWrites = 98
    cudaDevAttrHostRegisterSupported = 99
    cudaDevAttrPageableMemoryAccessUsesHostPageTables = 100
    cudaDevAttrDirectManagedMemAccessFromHost = 101
    # added since CUDA 11.0
    cudaDevAttrMaxBlocksPerMultiprocessor = 106
    cudaDevAttrReservedSharedMemoryPerBlock = 111
    # added since CUDA 11.1
    cudaDevAttrSparseCudaArraySupported = 112
    cudaDevAttrHostRegisterReadOnlySupported = 113
    # added since CUDA 11.2
    cudaDevAttrMaxTimelineSemaphoreInteropSupported = 114
    cudaDevAttrMemoryPoolsSupported = 115

>>>>>>> c5701c41
    # CUDA Limits
    cudaLimitStackSize = 0x00
    cudaLimitPrintfFifoSize = 0x01
    cudaLimitMallocHeapSize = 0x02
    cudaLimitDevRuntimeSyncDepth = 0x03
    cudaLimitDevRuntimePendingLaunchCount = 0x04
    cudaLimitMaxL2FetchGranularity = 0x05

    # cudaChannelFormatKind
    cudaChannelFormatKindSigned = 0
    cudaChannelFormatKindUnsigned = 1
    cudaChannelFormatKindFloat = 2
    cudaChannelFormatKindNone = 3

    # CUDA array flags
    cudaArrayDefault = 0
    # cudaArrayLayered = 1
    cudaArraySurfaceLoadStore = 2
    # cudaArrayCubemap = 4
    # cudaArrayTextureGather = 8

    # cudaResourceType
    cudaResourceTypeArray = 0
    cudaResourceTypeMipmappedArray = 1
    cudaResourceTypeLinear = 2
    cudaResourceTypePitch2D = 3

    # cudaTextureAddressMode
    cudaAddressModeWrap = 0
    cudaAddressModeClamp = 1
    cudaAddressModeMirror = 2
    cudaAddressModeBorder = 3

    # cudaTextureFilterMode
    cudaFilterModePoint = 0
    cudaFilterModeLinear = 1

    # cudaTextureReadMode
    cudaReadModeElementType = 0
    cudaReadModeNormalizedFloat = 1


# This was a legacy mistake: the prefix "cuda" should have been removed
# so that we can directly assign their C counterparts here. Now because
# of backward compatibility and no flexible Cython macro (IF/ELSE), we
# have to duplicate the enum. (CUDA and HIP use different values!)
IF HIP_VERSION > 0:
    # separate in groups of 10 for easier counting...
    cpdef enum:
        cudaDevAttrMaxThreadsPerBlock = 0
        cudaDevAttrMaxBlockDimX
        cudaDevAttrMaxBlockDimY
        cudaDevAttrMaxBlockDimZ
        cudaDevAttrMaxGridDimX
        cudaDevAttrMaxGridDimY
        cudaDevAttrMaxGridDimZ
        cudaDevAttrMaxSharedMemoryPerBlock
        cudaDevAttrTotalConstantMemory
        cudaDevAttrWarpSize

        cudaDevAttrMaxRegistersPerBlock
        cudaDevAttrClockRate
        cudaDevAttrMemoryClockRate
        cudaDevAttrGlobalMemoryBusWidth
        cudaDevAttrMultiProcessorCount
        cudaDevAttrComputeMode
        cudaDevAttrL2CacheSize
        cudaDevAttrMaxThreadsPerMultiProcessor
        # The following are exposed as "deviceAttributeCo..."
        # cudaDevAttrComputeCapabilityMajor
        # cudaDevAttrComputeCapabilityMinor

        cudaDevAttrConcurrentKernels = 20
        cudaDevAttrPciBusId
        cudaDevAttrPciDeviceId
        cudaDevAttrMaxSharedMemoryPerMultiprocessor
        cudaDevAttrIsMultiGpuBoard
        cudaDevAttrIntegrated
        cudaDevAttrCooperativeLaunch
        cudaDevAttrCooperativeMultiDeviceLaunch
        cudaDevAttrMaxTexture1DWidth
        cudaDevAttrMaxTexture2DWidth

        cudaDevAttrMaxTexture2DHeight
        cudaDevAttrMaxTexture3DWidth
        cudaDevAttrMaxTexture3DHeight
        cudaDevAttrMaxTexture3DDepth
        # The following attributes do not exist in CUDA and cause segfualts
        # if we try to access them
        # hipDeviceAttributeHdpMemFlushCntl
        # hipDeviceAttributeHdpRegFlushCntl
        cudaDevAttrMaxPitch = 36
        cudaDevAttrTextureAlignment
        cudaDevAttrTexturePitchAlignment
        cudaDevAttrKernelExecTimeout

        cudaDevAttrCanMapHostMemory
        cudaDevAttrEccEnabled
        # The following attributes do not exist in CUDA
        # hipDeviceAttributeCooperativeMultiDeviceUnmatchedFunc
        # hipDeviceAttributeCooperativeMultiDeviceUnmatchedGridDim
        # hipDeviceAttributeCooperativeMultiDeviceUnmatchedBlockDim
        # hipDeviceAttributeCooperativeMultiDeviceUnmatchedSharedMem

        # The rest do not have HIP correspondence...
        # TODO(leofang): should we expose them anyway, with a value -1 to
        # indicate they cannot be used in HIP?
        # cudaDevAttrGpuOverlap
        # cudaDevAttrMaxTexture2DLayeredWidth
        # cudaDevAttrMaxTexture2DLayeredHeight
        # cudaDevAttrMaxTexture2DLayeredLayers
        # cudaDevAttrSurfaceAlignment
        # cudaDevAttrTccDriver
        # cudaDevAttrAsyncEngineCount
        # cudaDevAttrUnifiedAddressing
        # cudaDevAttrMaxTexture1DLayeredWidth
        # cudaDevAttrMaxTexture1DLayeredLayers
        # cudaDevAttrMaxTexture2DGatherWidth
        # cudaDevAttrMaxTexture2DGatherHeight
        # cudaDevAttrMaxTexture3DWidthAlt
        # cudaDevAttrMaxTexture3DHeightAlt
        # cudaDevAttrMaxTexture3DDepthAlt
        # cudaDevAttrPciDomainId
        # cudaDevAttrMaxTextureCubemapWidth
        # cudaDevAttrMaxTextureCubemapLayeredWidth
        # cudaDevAttrMaxTextureCubemapLayeredLayers
        # cudaDevAttrMaxSurface1DWidth
        # cudaDevAttrMaxSurface2DWidth
        # cudaDevAttrMaxSurface2DHeight
        # cudaDevAttrMaxSurface3DWidth
        # cudaDevAttrMaxSurface3DHeight
        # cudaDevAttrMaxSurface3DDepth
        # cudaDevAttrMaxSurface1DLayeredWidth
        # cudaDevAttrMaxSurface1DLayeredLayers
        # cudaDevAttrMaxSurface2DLayeredWidth
        # cudaDevAttrMaxSurface2DLayeredHeight
        # cudaDevAttrMaxSurface2DLayeredLayers
        # cudaDevAttrMaxSurfaceCubemapWidth
        # cudaDevAttrMaxSurfaceCubemapLayeredWidth
        # cudaDevAttrMaxSurfaceCubemapLayeredLayers
        # cudaDevAttrMaxTexture1DLinearWidth
        # cudaDevAttrMaxTexture2DLinearWidth
        # cudaDevAttrMaxTexture2DLinearHeight
        # cudaDevAttrMaxTexture2DLinearPitch
        # cudaDevAttrMaxTexture2DMipmappedWidth
        # cudaDevAttrMaxTexture2DMipmappedHeight
        # cudaDevAttrMaxTexture1DMipmappedWidth
        # cudaDevAttrStreamPrioritiesSupported
        # cudaDevAttrGlobalL1CacheSupported
        # cudaDevAttrLocalL1CacheSupported
        # cudaDevAttrMaxRegistersPerMultiprocessor
        # cudaDevAttrMultiGpuBoardGroupID
        # cudaDevAttrHostNativeAtomicSupported
        # cudaDevAttrSingleToDoublePrecisionPerfRatio
        # cudaDevAttrComputePreemptionSupported
        # cudaDevAttrCanUseHostPointerForRegisteredMem
        # cudaDevAttrReserved92
        # cudaDevAttrReserved93
        # cudaDevAttrReserved94
        # cudaDevAttrMaxSharedMemoryPerBlockOptin
        # cudaDevAttrCanFlushRemoteWrites
        # cudaDevAttrHostRegisterSupported
    IF HIP_VERSION >= 310:
        cpdef enum:
            # hipDeviceAttributeAsicRevision  # does not exist in CUDA
            cudaDevAttrManagedMemory = 47
            cudaDevAttrDirectManagedMemAccessFromHost
            cudaDevAttrConcurrentManagedAccess

            cudaDevAttrPageableMemoryAccess
            cudaDevAttrPageableMemoryAccessUsesHostPageTables
ELSE:
    # For CUDA/RTD
    cpdef enum:
        cudaDevAttrMaxThreadsPerBlock = 1
        cudaDevAttrMaxBlockDimX
        cudaDevAttrMaxBlockDimY
        cudaDevAttrMaxBlockDimZ
        cudaDevAttrMaxGridDimX
        cudaDevAttrMaxGridDimY
        cudaDevAttrMaxGridDimZ
        cudaDevAttrMaxSharedMemoryPerBlock
        cudaDevAttrTotalConstantMemory
        cudaDevAttrWarpSize
        cudaDevAttrMaxPitch
        cudaDevAttrMaxRegistersPerBlock
        cudaDevAttrClockRate
        cudaDevAttrTextureAlignment
        cudaDevAttrGpuOverlap
        cudaDevAttrMultiProcessorCount
        cudaDevAttrKernelExecTimeout
        cudaDevAttrIntegrated
        cudaDevAttrCanMapHostMemory
        cudaDevAttrComputeMode
        cudaDevAttrMaxTexture1DWidth
        cudaDevAttrMaxTexture2DWidth
        cudaDevAttrMaxTexture2DHeight
        cudaDevAttrMaxTexture3DWidth
        cudaDevAttrMaxTexture3DHeight
        cudaDevAttrMaxTexture3DDepth
        cudaDevAttrMaxTexture2DLayeredWidth
        cudaDevAttrMaxTexture2DLayeredHeight
        cudaDevAttrMaxTexture2DLayeredLayers
        cudaDevAttrSurfaceAlignment
        cudaDevAttrConcurrentKernels
        cudaDevAttrEccEnabled
        cudaDevAttrPciBusId
        cudaDevAttrPciDeviceId
        cudaDevAttrTccDriver
        cudaDevAttrMemoryClockRate
        cudaDevAttrGlobalMemoryBusWidth
        cudaDevAttrL2CacheSize
        cudaDevAttrMaxThreadsPerMultiProcessor
        cudaDevAttrAsyncEngineCount
        cudaDevAttrUnifiedAddressing
        cudaDevAttrMaxTexture1DLayeredWidth
        cudaDevAttrMaxTexture1DLayeredLayers  # = 43; 44 is missing
        cudaDevAttrMaxTexture2DGatherWidth = 45
        cudaDevAttrMaxTexture2DGatherHeight
        cudaDevAttrMaxTexture3DWidthAlt
        cudaDevAttrMaxTexture3DHeightAlt
        cudaDevAttrMaxTexture3DDepthAlt
        cudaDevAttrPciDomainId
        cudaDevAttrTexturePitchAlignment
        cudaDevAttrMaxTextureCubemapWidth
        cudaDevAttrMaxTextureCubemapLayeredWidth
        cudaDevAttrMaxTextureCubemapLayeredLayers
        cudaDevAttrMaxSurface1DWidth
        cudaDevAttrMaxSurface2DWidth
        cudaDevAttrMaxSurface2DHeight
        cudaDevAttrMaxSurface3DWidth
        cudaDevAttrMaxSurface3DHeight
        cudaDevAttrMaxSurface3DDepth
        cudaDevAttrMaxSurface1DLayeredWidth
        cudaDevAttrMaxSurface1DLayeredLayers
        cudaDevAttrMaxSurface2DLayeredWidth
        cudaDevAttrMaxSurface2DLayeredHeight
        cudaDevAttrMaxSurface2DLayeredLayers
        cudaDevAttrMaxSurfaceCubemapWidth
        cudaDevAttrMaxSurfaceCubemapLayeredWidth
        cudaDevAttrMaxSurfaceCubemapLayeredLayers
        cudaDevAttrMaxTexture1DLinearWidth
        cudaDevAttrMaxTexture2DLinearWidth
        cudaDevAttrMaxTexture2DLinearHeight
        cudaDevAttrMaxTexture2DLinearPitch
        cudaDevAttrMaxTexture2DMipmappedWidth
        cudaDevAttrMaxTexture2DMipmappedHeight
        cudaDevAttrComputeCapabilityMajor
        cudaDevAttrComputeCapabilityMinor
        cudaDevAttrMaxTexture1DMipmappedWidth
        cudaDevAttrStreamPrioritiesSupported
        cudaDevAttrGlobalL1CacheSupported
        cudaDevAttrLocalL1CacheSupported
        cudaDevAttrMaxSharedMemoryPerMultiprocessor
        cudaDevAttrMaxRegistersPerMultiprocessor
        cudaDevAttrManagedMemory
        cudaDevAttrIsMultiGpuBoard
        cudaDevAttrMultiGpuBoardGroupID
        cudaDevAttrHostNativeAtomicSupported
        cudaDevAttrSingleToDoublePrecisionPerfRatio
        cudaDevAttrPageableMemoryAccess
        cudaDevAttrConcurrentManagedAccess
        cudaDevAttrComputePreemptionSupported
        cudaDevAttrCanUseHostPointerForRegisteredMem
        cudaDevAttrReserved92
        cudaDevAttrReserved93
        cudaDevAttrReserved94
        cudaDevAttrCooperativeLaunch
        cudaDevAttrCooperativeMultiDeviceLaunch
        cudaDevAttrMaxSharedMemoryPerBlockOptin
        cudaDevAttrCanFlushRemoteWrites
        cudaDevAttrHostRegisterSupported
        cudaDevAttrPageableMemoryAccessUsesHostPageTables
        cudaDevAttrDirectManagedMemAccessFromHost


###############################################################################
# Error codes
###############################################################################

cdef int errorMemoryAllocation
cdef int errorInvalidValue
cdef int errorPeerAccessAlreadyEnabled
cdef int errorContextIsDestroyed
cdef int errorInvalidResourceHandle


###############################################################################
# Const value
###############################################################################

cpdef bint _is_hip_environment
cpdef int deviceAttributeComputeCapabilityMajor
cpdef int deviceAttributeComputeCapabilityMinor


###############################################################################
# Error handling
###############################################################################

cpdef check_status(int status)


###############################################################################
# Initialization
###############################################################################

cpdef int driverGetVersion() except? -1
cpdef int runtimeGetVersion() except? -1


###############################################################################
# Device and context operations
###############################################################################

cpdef int getDevice() except? -1
cpdef int deviceGetAttribute(int attrib, int device) except? -1
cpdef int deviceGetByPCIBusId(str pci_bus_id) except? -1
cpdef str deviceGetPCIBusId(int device)
cpdef int getDeviceCount() except? -1
cpdef setDevice(int device)
cpdef deviceSynchronize()
cpdef getDeviceProperties(int device)

cpdef int deviceCanAccessPeer(int device, int peerDevice) except? -1
cpdef deviceEnablePeerAccess(int peerDevice)

cpdef size_t deviceGetLimit(int limit) except? -1
cpdef deviceSetLimit(int limit, size_t value)


###############################################################################
# Memory management
###############################################################################

cpdef intptr_t malloc(size_t size) except? 0
cpdef intptr_t mallocManaged(size_t size, unsigned int flags=*) except? 0
cpdef intptr_t malloc3DArray(intptr_t desc, size_t width, size_t height,
                             size_t depth, unsigned int flags=*) except? 0
cpdef intptr_t mallocArray(intptr_t desc, size_t width, size_t height,
                           unsigned int flags=*) except? 0
cpdef intptr_t mallocAsync(size_t size, intptr_t stream) except? 0
cpdef intptr_t hostAlloc(size_t size, unsigned int flags) except? 0
cpdef hostRegister(intptr_t ptr, size_t size, unsigned int flags)
cpdef hostUnregister(intptr_t ptr)
cpdef free(intptr_t ptr)
cpdef freeHost(intptr_t ptr)
cpdef freeArray(intptr_t ptr)
cpdef freeAsync(intptr_t ptr, intptr_t stream)
cpdef memGetInfo()
cpdef memcpy(intptr_t dst, intptr_t src, size_t size, int kind)
cpdef memcpyAsync(intptr_t dst, intptr_t src, size_t size, int kind,
                  intptr_t stream)
cpdef memcpyPeer(intptr_t dst, int dstDevice, intptr_t src, int srcDevice,
                 size_t size)
cpdef memcpyPeerAsync(intptr_t dst, int dstDevice,
                      intptr_t src, int srcDevice,
                      size_t size, intptr_t stream)
cpdef memcpy2D(intptr_t dst, size_t dpitch, intptr_t src, size_t spitch,
               size_t width, size_t height, MemoryKind kind)
cpdef memcpy2DAsync(intptr_t dst, size_t dpitch, intptr_t src, size_t spitch,
                    size_t width, size_t height, MemoryKind kind,
                    intptr_t stream)
cpdef memcpy2DFromArray(intptr_t dst, size_t dpitch, intptr_t src,
                        size_t wOffset, size_t hOffset, size_t width,
                        size_t height, int kind)
cpdef memcpy2DFromArrayAsync(intptr_t dst, size_t dpitch, intptr_t src,
                             size_t wOffset, size_t hOffset, size_t width,
                             size_t height, int kind, intptr_t stream)
cpdef memcpy2DToArray(intptr_t dst, size_t wOffset, size_t hOffset,
                      intptr_t src, size_t spitch, size_t width, size_t height,
                      int kind)
cpdef memcpy2DToArrayAsync(intptr_t dst, size_t wOffset, size_t hOffset,
                           intptr_t src, size_t spitch, size_t width,
                           size_t height, int kind, intptr_t stream)
cpdef memcpy3D(intptr_t Memcpy3DParmsPtr)
cpdef memcpy3DAsync(intptr_t Memcpy3DParmsPtr, intptr_t stream)
cpdef memset(intptr_t ptr, int value, size_t size)
cpdef memsetAsync(intptr_t ptr, int value, size_t size, intptr_t stream)
cpdef memPrefetchAsync(intptr_t devPtr, size_t count, int dstDevice,
                       intptr_t stream)
cpdef memAdvise(intptr_t devPtr, size_t count, int advice, int device)
cpdef PointerAttributes pointerGetAttributes(intptr_t ptr)


###############################################################################
# Stream and Event
###############################################################################

cpdef intptr_t streamCreate() except? 0
cpdef intptr_t streamCreateWithFlags(unsigned int flags) except? 0
cpdef streamDestroy(intptr_t stream)
cpdef streamSynchronize(intptr_t stream)
cpdef streamAddCallback(intptr_t stream, callback, intptr_t arg,
                        unsigned int flags=*)
cpdef launchHostFunc(intptr_t stream, callback, intptr_t arg)
cpdef streamQuery(intptr_t stream)
cpdef streamWaitEvent(intptr_t stream, intptr_t event, unsigned int flags=*)
cpdef intptr_t eventCreate() except? 0
cpdef intptr_t eventCreateWithFlags(unsigned int flags) except? 0
cpdef eventDestroy(intptr_t event)
cpdef float eventElapsedTime(intptr_t start, intptr_t end) except? 0
cpdef eventQuery(intptr_t event)
cpdef eventRecord(intptr_t event, intptr_t stream)
cpdef eventSynchronize(intptr_t event)


##############################################################################
# util
##############################################################################

cdef _ensure_context()


##############################################################################
# Texture
##############################################################################

cpdef uintmax_t createTextureObject(intptr_t ResDesc, intptr_t TexDesc)
cpdef destroyTextureObject(uintmax_t texObject)
cdef ChannelFormatDesc getChannelDesc(intptr_t array)
cdef ResourceDesc getTextureObjectResourceDesc(uintmax_t texobj)
cdef TextureDesc getTextureObjectTextureDesc(uintmax_t texobj)
cdef Extent make_Extent(size_t w, size_t h, size_t d)
cdef Pos make_Pos(size_t x, size_t y, size_t z)
cdef PitchedPtr make_PitchedPtr(intptr_t d, size_t p, size_t xsz, size_t ysz)

cpdef uintmax_t createSurfaceObject(intptr_t ResDesc)
cpdef destroySurfaceObject(uintmax_t surfObject)
# TODO(leofang): add cudaGetSurfaceObjectResourceDesc<|MERGE_RESOLUTION|>--- conflicted
+++ resolved
@@ -365,7 +365,6 @@
             unsigned has3dGrid
             unsigned hasDynamicParallelism
 
-<<<<<<< HEAD
         IF HIP_VERSION >= 310:
             ctypedef struct DeviceProp 'cudaDeviceProp':
                 char name[256]
@@ -475,56 +474,6 @@
                 int cooperativeMultiDeviceUnmatchedBlockDim
                 int cooperativeMultiDeviceUnmatchedSharedMem
                 int isLargeBar
-=======
-        ctypedef struct DeviceProp 'cudaDeviceProp':
-            char name[256]
-            size_t totalGlobalMem
-            size_t sharedMemPerBlock
-            int regsPerBlock
-            int warpSize
-            int maxThreadsPerBlock
-            int maxThreadsDim[3]
-            int maxGridSize[3]
-            int clockRate
-            int memoryClockRate
-            int memoryBusWidth
-            size_t totalConstMem
-            int major
-            int minor
-            int multiProcessorCount
-            int l2CacheSize
-            int maxThreadsPerMultiProcessor
-            int computeMode
-            int clockInstructionRate
-            deviceArch arch
-            int concurrentKernels
-            int pciDomainID
-            int pciBusID
-            int pciDeviceID
-            size_t maxSharedMemoryPerMultiProcessor
-            int isMultiGpuBoard
-            int canMapHostMemory
-            int gcnArch
-            int integrated
-            int cooperativeLaunch
-            int cooperativeMultiDeviceLaunch
-            int maxTexture1D
-            int maxTexture2D[2]
-            int maxTexture3D[3]
-            unsigned int* hdpMemFlushCntl
-            unsigned int* hdpRegFlushCntl
-            size_t memPitch
-            size_t textureAlignment
-            size_t texturePitchAlignment
-            int kernelExecTimeoutEnabled
-            int ECCEnabled
-            int tccDriver
-            int cooperativeMultiDeviceUnmatchedFunc
-            int cooperativeMultiDeviceUnmatchedGridDim
-            int cooperativeMultiDeviceUnmatchedBlockDim
-            int cooperativeMultiDeviceUnmatchedSharedMem
-            int isLargeBar
->>>>>>> c5701c41
     ELSE:  # for RTD
         ctypedef struct DeviceProp 'cudaDeviceProp':
             char         name[256]
@@ -581,120 +530,6 @@
     CUDA_R_8U = 8  # 8 bit real as a signed integer
     CUDA_C_8U = 9  # 8 bit complex as a pair of signed integers
 
-<<<<<<< HEAD
-=======
-    cudaDevAttrMaxThreadsPerBlock = 1
-    cudaDevAttrMaxBlockDimX = 2
-    cudaDevAttrMaxBlockDimY = 3
-    cudaDevAttrMaxBlockDimZ = 4
-    cudaDevAttrMaxGridDimX = 5
-    cudaDevAttrMaxGridDimY = 6
-    cudaDevAttrMaxGridDimZ = 7
-    cudaDevAttrMaxSharedMemoryPerBlock = 8
-    cudaDevAttrTotalConstantMemory = 9
-    cudaDevAttrWarpSize = 10
-    cudaDevAttrMaxPitch = 11
-    cudaDevAttrMaxRegistersPerBlock = 12
-    cudaDevAttrClockRate = 13
-    cudaDevAttrTextureAlignment = 14
-    cudaDevAttrGpuOverlap = 15
-    cudaDevAttrMultiProcessorCount = 16
-    cudaDevAttrKernelExecTimeout = 17
-    cudaDevAttrIntegrated = 18
-    cudaDevAttrCanMapHostMemory = 19
-    cudaDevAttrComputeMode = 20
-    cudaDevAttrMaxTexture1DWidth = 21
-    cudaDevAttrMaxTexture2DWidth = 22
-    cudaDevAttrMaxTexture2DHeight = 23
-    cudaDevAttrMaxTexture3DWidth = 24
-    cudaDevAttrMaxTexture3DHeight = 25
-    cudaDevAttrMaxTexture3DDepth = 26
-    cudaDevAttrMaxTexture2DLayeredWidth = 27
-    cudaDevAttrMaxTexture2DLayeredHeight = 28
-    cudaDevAttrMaxTexture2DLayeredLayers = 29
-    cudaDevAttrSurfaceAlignment = 30
-    cudaDevAttrConcurrentKernels = 31
-    cudaDevAttrEccEnabled = 32
-    cudaDevAttrPciBusId = 33
-    cudaDevAttrPciDeviceId = 34
-    cudaDevAttrTccDriver = 35
-    cudaDevAttrMemoryClockRate = 36
-    cudaDevAttrGlobalMemoryBusWidth = 37
-    cudaDevAttrL2CacheSize = 38
-    cudaDevAttrMaxThreadsPerMultiProcessor = 39
-    cudaDevAttrAsyncEngineCount = 40
-    cudaDevAttrUnifiedAddressing = 41
-    cudaDevAttrMaxTexture1DLayeredWidth = 42
-    cudaDevAttrMaxTexture1DLayeredLayers = 43
-    cudaDevAttrMaxTexture2DGatherWidth = 45
-    cudaDevAttrMaxTexture2DGatherHeight = 46
-    cudaDevAttrMaxTexture3DWidthAlt = 47
-    cudaDevAttrMaxTexture3DHeightAlt = 48
-    cudaDevAttrMaxTexture3DDepthAlt = 49
-    cudaDevAttrPciDomainId = 50
-    cudaDevAttrTexturePitchAlignment = 51
-    cudaDevAttrMaxTextureCubemapWidth = 52
-    cudaDevAttrMaxTextureCubemapLayeredWidth = 53
-    cudaDevAttrMaxTextureCubemapLayeredLayers = 54
-    cudaDevAttrMaxSurface1DWidth = 55
-    cudaDevAttrMaxSurface2DWidth = 56
-    cudaDevAttrMaxSurface2DHeight = 57
-    cudaDevAttrMaxSurface3DWidth = 58
-    cudaDevAttrMaxSurface3DHeight = 59
-    cudaDevAttrMaxSurface3DDepth = 60
-    cudaDevAttrMaxSurface1DLayeredWidth = 61
-    cudaDevAttrMaxSurface1DLayeredLayers = 62
-    cudaDevAttrMaxSurface2DLayeredWidth = 63
-    cudaDevAttrMaxSurface2DLayeredHeight = 64
-    cudaDevAttrMaxSurface2DLayeredLayers = 65
-    cudaDevAttrMaxSurfaceCubemapWidth = 66
-    cudaDevAttrMaxSurfaceCubemapLayeredWidth = 67
-    cudaDevAttrMaxSurfaceCubemapLayeredLayers = 68
-    cudaDevAttrMaxTexture1DLinearWidth = 69
-    cudaDevAttrMaxTexture2DLinearWidth = 70
-    cudaDevAttrMaxTexture2DLinearHeight = 71
-    cudaDevAttrMaxTexture2DLinearPitch = 72
-    cudaDevAttrMaxTexture2DMipmappedWidth = 73
-    cudaDevAttrMaxTexture2DMipmappedHeight = 74
-    # Use header version
-    # cudaDevAttrComputeCapabilityMajor = 75
-    # cudaDevAttrComputeCapabilityMinor = 76
-    cudaDevAttrMaxTexture1DMipmappedWidth = 77
-    cudaDevAttrStreamPrioritiesSupported = 78
-    cudaDevAttrGlobalL1CacheSupported = 79
-    cudaDevAttrLocalL1CacheSupported = 80
-    cudaDevAttrMaxSharedMemoryPerMultiprocessor = 81
-    cudaDevAttrMaxRegistersPerMultiprocessor = 82
-    cudaDevAttrManagedMemory = 83
-    cudaDevAttrIsMultiGpuBoard = 84
-    cudaDevAttrMultiGpuBoardGroupID = 85
-    cudaDevAttrHostNativeAtomicSupported = 86
-    cudaDevAttrSingleToDoublePrecisionPerfRatio = 87
-    cudaDevAttrPageableMemoryAccess = 88
-    cudaDevAttrConcurrentManagedAccess = 89
-    cudaDevAttrComputePreemptionSupported = 90
-    cudaDevAttrCanUseHostPointerForRegisteredMem = 91
-    cudaDevAttrReserved92 = 92
-    cudaDevAttrReserved93 = 93
-    cudaDevAttrReserved94 = 94
-    cudaDevAttrCooperativeLaunch = 95
-    cudaDevAttrCooperativeMultiDeviceLaunch = 96
-    cudaDevAttrMaxSharedMemoryPerBlockOptin = 97
-    cudaDevAttrCanFlushRemoteWrites = 98
-    cudaDevAttrHostRegisterSupported = 99
-    cudaDevAttrPageableMemoryAccessUsesHostPageTables = 100
-    cudaDevAttrDirectManagedMemAccessFromHost = 101
-    # added since CUDA 11.0
-    cudaDevAttrMaxBlocksPerMultiprocessor = 106
-    cudaDevAttrReservedSharedMemoryPerBlock = 111
-    # added since CUDA 11.1
-    cudaDevAttrSparseCudaArraySupported = 112
-    cudaDevAttrHostRegisterReadOnlySupported = 113
-    # added since CUDA 11.2
-    cudaDevAttrMaxTimelineSemaphoreInteropSupported = 114
-    cudaDevAttrMemoryPoolsSupported = 115
-
->>>>>>> c5701c41
     # CUDA Limits
     cudaLimitStackSize = 0x00
     cudaLimitPrintfFifoSize = 0x01
