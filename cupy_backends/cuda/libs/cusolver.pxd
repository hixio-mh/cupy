--- conflicted
+++ resolved
@@ -240,7 +240,6 @@
 cpdef zsytrf(intptr_t handle, int uplo, int n, size_t A, int lda,
              size_t ipiv, size_t work, int lwork, size_t devInfo)
 
-<<<<<<< HEAD
 # Solve A * X = B using iterative refinement
 cpdef size_t zzgesv_bufferSize(intptr_t handle, int n, int nrhs, size_t dA,
                                int ldda, size_t dipiv, size_t dB, int lddb,
@@ -326,7 +325,8 @@
                  size_t dwork, size_t lwork_bytes, size_t dInfo)
 cpdef int shgesv(intptr_t handle, int n, int nrhs, size_t dA, int ldda,
                  size_t dipiv, size_t dB, int lddb, size_t dX, int lddx,
-=======
+                 size_t dwork, size_t lwork_bytes, size_t dInfo)
+
 # Compute least-saure solution of A * X = B using iterative refinement
 cpdef size_t zzgels_bufferSize(intptr_t handle, int m, int n, int nrhs,
                                size_t dA, int ldda, size_t dB, int lddb,
@@ -412,7 +412,6 @@
                  size_t dwork, size_t lwork_bytes, size_t dInfo)
 cpdef int shgels(intptr_t handle, int m, int n, int nrhs, size_t dA, int ldda,
                  size_t dB, int lddb, size_t dX, int lddx,
->>>>>>> db1588ad
                  size_t dwork, size_t lwork_bytes, size_t dInfo)
 
 ###############################################################################
