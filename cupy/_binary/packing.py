import cupy
from cupy import _core


_packbits_kernel = _core.ElementwiseKernel(
    'raw T myarray, raw int32 myarray_size', 'uint8 packed',
    '''for (int j = 0; j < 8; ++j) {
        int k = i * 8 + j;
        int bit = k < myarray_size && myarray[k] != 0;
        packed |= bit << (7 - j);
    }''',
    'cupy_packbits_kernel'
)


def packbits(myarray):
    """Packs the elements of a binary-valued array into bits in a uint8 array.

    This function currently does not support ``axis`` option.

    Args:
        myarray (cupy.ndarray): Input array.

    Returns:
        cupy.ndarray: The packed array.

    .. note::
        When the input array is empty, this function returns a copy of it,
        i.e., the type of the output array is not necessarily always uint8.
        This exactly follows the NumPy's behaviour (as of version 1.11),
        alghough this is inconsistent to the documentation.

    .. seealso:: :func:`numpy.packbits`
    """
    if myarray.dtype.kind not in 'biu':
        raise TypeError(
            'Expected an input array of integer or boolean data type')

    myarray = myarray.ravel()
    packed_size = (myarray.size + 7) // 8
    packed = cupy.zeros((packed_size,), dtype=cupy.uint8)
    return _packbits_kernel(myarray, myarray.size, packed)


_unpackbits_kernel = {'big': _core.ElementwiseKernel(
    'raw uint8 myarray', 'T unpacked',
    'unpacked = (myarray[i / 8] >> (7 - i % 8)) & 1;',
    'cupy_unpackbits_kernel'
),
    'little': _core.ElementwiseKernel(
    'raw uint8 myarray', 'T unpacked',
    'unpacked = (myarray[i / 8] >> (i % 8)) & 1;',
    'cupy_unpackbits_kernel'
)}


def unpackbits(myarray, bitorder='big'):
    """Unpacks elements of a uint8 array into a binary-valued output array.

    This function currently does not support ``axis`` option.

    Args:
        myarray (cupy.ndarray): Input array.

<<<<<<< HEAD
        bitorder : {'big', 'little'}, optional. Defaults to 'big'
=======
        bitorder (str, optional): bit order to use when unpacking the array,

        allowed values are `'little'` and `'big'`. Defaults to `'big'`.
>>>>>>> 0f977fff

    Returns:
        cupy.ndarray: The unpacked array.

    .. seealso:: :func:`numpy.unpackbits`
    """
    if myarray.dtype != cupy.uint8:
        raise TypeError('Expected an input array of unsigned byte data type')

    if bitorder not in ['big', 'little']:
        raise ValueError("bitorder must be either 'big' or 'little'")

    unpacked = cupy.ndarray((myarray.size * 8), dtype=cupy.uint8)
    return _unpackbits_kernel[bitorder](myarray, unpacked)<|MERGE_RESOLUTION|>--- conflicted
+++ resolved
@@ -15,21 +15,16 @@
 
 def packbits(myarray):
     """Packs the elements of a binary-valued array into bits in a uint8 array.
-
     This function currently does not support ``axis`` option.
-
     Args:
         myarray (cupy.ndarray): Input array.
-
     Returns:
         cupy.ndarray: The packed array.
-
     .. note::
         When the input array is empty, this function returns a copy of it,
         i.e., the type of the output array is not necessarily always uint8.
         This exactly follows the NumPy's behaviour (as of version 1.11),
         alghough this is inconsistent to the documentation.
-
     .. seealso:: :func:`numpy.packbits`
     """
     if myarray.dtype.kind not in 'biu':
@@ -56,23 +51,13 @@
 
 def unpackbits(myarray, bitorder='big'):
     """Unpacks elements of a uint8 array into a binary-valued output array.
-
     This function currently does not support ``axis`` option.
-
     Args:
         myarray (cupy.ndarray): Input array.
-
-<<<<<<< HEAD
-        bitorder : {'big', 'little'}, optional. Defaults to 'big'
-=======
         bitorder (str, optional): bit order to use when unpacking the array,
-
         allowed values are `'little'` and `'big'`. Defaults to `'big'`.
->>>>>>> 0f977fff
-
     Returns:
         cupy.ndarray: The unpacked array.
-
     .. seealso:: :func:`numpy.unpackbits`
     """
     if myarray.dtype != cupy.uint8:
