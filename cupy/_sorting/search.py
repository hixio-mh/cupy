import cupy
<<<<<<< HEAD
from cupy import _core
from cupy._core import fusion
from cupy import util
=======
from cupy import core
from cupy.core import fusion
from cupy import _util
>>>>>>> cd2550f1

from cupy._core import _routines_indexing as _indexing
from cupy._core import _routines_statistics as _statistics


def argmax(a, axis=None, dtype=None, out=None, keepdims=False):
    """Returns the indices of the maximum along an axis.

    Args:
        a (cupy.ndarray): Array to take argmax.
        axis (int): Along which axis to find the maximum. ``a`` is flattened by
            default.
        dtype: Data type specifier.
        out (cupy.ndarray): Output array.
        keepdims (bool): If ``True``, the axis ``axis`` is preserved as an axis
            of length one.

    Returns:
        cupy.ndarray: The indices of the maximum of ``a`` along an axis.

    .. note::
       ``dtype`` and ``keepdim`` arguments are specific to CuPy. They are
       not in NumPy.

    .. note::
       ``axis`` argument accepts a tuple of ints, but this is specific to
       CuPy. NumPy does not support it.

    .. seealso:: :func:`numpy.argmax`

    """
    # TODO(okuta): check type
    return a.argmax(axis=axis, dtype=dtype, out=out, keepdims=keepdims)


def nanargmax(a, axis=None, dtype=None, out=None, keepdims=False):
    """Return the indices of the maximum values in the specified axis ignoring
    NaNs. For all-NaN slice ``-1`` is returned.
    Subclass cannot be passed yet, subok=True still unsupported

    Args:
        a (cupy.ndarray): Array to take nanargmax.
        axis (int): Along which axis to find the maximum. ``a`` is flattened by
            default.

    Returns:
        cupy.ndarray: The indices of the maximum of ``a``
            along an axis ignoring NaN values.

    .. note:: For performance reasons, ``cupy.nanargmax`` returns
            ``out of range values`` for all-NaN slice
            whereas ``numpy.nanargmax`` raises ``ValueError``
    .. seealso:: :func:`numpy.nanargmax`
    """
    if a.dtype.kind in 'biu':
        return argmax(a, axis=axis)

    return _statistics._nanargmax(a, axis, dtype, out, keepdims)


def argmin(a, axis=None, dtype=None, out=None, keepdims=False):
    """Returns the indices of the minimum along an axis.

    Args:
        a (cupy.ndarray): Array to take argmin.
        axis (int): Along which axis to find the minimum. ``a`` is flattened by
            default.
        dtype: Data type specifier.
        out (cupy.ndarray): Output array.
        keepdims (bool): If ``True``, the axis ``axis`` is preserved as an axis
            of length one.

    Returns:
        cupy.ndarray: The indices of the minimum of ``a`` along an axis.

    .. note::
       ``dtype`` and ``keepdim`` arguments are specific to CuPy. They are
       not in NumPy.

    .. note::
       ``axis`` argument accepts a tuple of ints, but this is specific to
       CuPy. NumPy does not support it.

    .. seealso:: :func:`numpy.argmin`

    """
    # TODO(okuta): check type
    return a.argmin(axis=axis, dtype=dtype, out=out, keepdims=keepdims)


def nanargmin(a, axis=None, dtype=None, out=None, keepdims=False):
    """Return the indices of the minimum values in the specified axis ignoring
    NaNs. For all-NaN slice ``-1`` is returned.
    Subclass cannot be passed yet, subok=True still unsupported

    Args:
        a (cupy.ndarray): Array to take nanargmin.
        axis (int): Along which axis to find the minimum. ``a`` is flattened by
            default.

    Returns:
        cupy.ndarray: The indices of the minimum of ``a``
            along an axis ignoring NaN values.

    .. note:: For performance reasons, ``cupy.nanargmin`` returns
            ``out of range values`` for all-NaN slice
            whereas ``numpy.nanargmin`` raises ``ValueError``
    .. seealso:: :func:`numpy.nanargmin`
    """
    if a.dtype.kind in 'biu':
        return argmin(a, axis=axis)

    return _statistics._nanargmin(a, axis, dtype, out, keepdims)


def nonzero(a):
    """Return the indices of the elements that are non-zero.

    Returns a tuple of arrays, one for each dimension of a,
    containing the indices of the non-zero elements in that dimension.

    Args:
        a (cupy.ndarray): array

    Returns:
        tuple of arrays: Indices of elements that are non-zero.

    .. warning::

        This function may synchronize the device.

    .. seealso:: :func:`numpy.nonzero`

    """
    _util.check_array(a, arg_name='a')
    return a.nonzero()


def flatnonzero(a):
    """Return indices that are non-zero in the flattened version of a.

    This is equivalent to a.ravel().nonzero()[0].

    Args:
        a (cupy.ndarray): input array

    Returns:
        cupy.ndarray: Output array,
        containing the indices of the elements of a.ravel() that are non-zero.

    .. warning::

        This function may synchronize the device.

    .. seealso:: :func:`numpy.flatnonzero`
    """
    _util.check_array(a, arg_name='a')
    return a.ravel().nonzero()[0]


_where_ufunc = _core.create_ufunc(
    'cupy_where',
    ('???->?', '?bb->b', '?BB->B', '?hh->h', '?HH->H', '?ii->i', '?II->I',
     '?ll->l', '?LL->L', '?qq->q', '?QQ->Q', '?ee->e', '?ff->f',
     # On CUDA 6.5 these combinations don't work correctly (on CUDA >=7.0, it
     # works).
     # See issue #551.
     '?hd->d', '?Hd->d',
     '?dd->d', '?FF->F', '?DD->D'),
    'out0 = in0 ? in1 : in2')


def where(condition, x=None, y=None):
    """Return elements, either from x or y, depending on condition.

    If only condition is given, return ``condition.nonzero()``.

    Args:
        condition (cupy.ndarray): When True, take x, otherwise take y.
        x (cupy.ndarray): Values from which to choose on ``True``.
        y (cupy.ndarray): Values from which to choose on ``False``.

    Returns:
        cupy.ndarray: Each element of output contains elements of ``x`` when
            ``condition`` is ``True``, otherwise elements of ``y``. If only
            ``condition`` is given, return the tuple ``condition.nonzero()``,
            the indices where ``condition`` is True.

    .. warning::

        This function may synchronize the device if both ``x`` and ``y`` are
        omitted.

    .. seealso:: :func:`numpy.where`

    """

    missing = (x is None, y is None).count(True)

    if missing == 1:
        raise ValueError('Must provide both \'x\' and \'y\' or neither.')
    if missing == 2:
        return nonzero(condition)  # may synchronize

    if fusion._is_fusing():
        return fusion._call_ufunc(_where_ufunc, condition, x, y)
    return _where_ufunc(condition.astype('?'), x, y)


def argwhere(a):
    """Return the indices of the elements that are non-zero.

    Returns a (N, ndim) dimantional array containing the
    indices of the non-zero elements. Where `N` is number of
    non-zero elements and `ndim` is dimension of the given array.

    Args:
        a (cupy.ndarray): array

    Returns:
        cupy.ndarray: Indices of elements that are non-zero.

    .. seealso:: :func:`numpy.argwhere`

    """
    _util.check_array(a, arg_name='a')
    return _indexing._ndarray_argwhere(a)


# This is to allow using the same kernels for all dtypes, ints & floats
# as nan is a special case
_preamble = '''
template<typename T>
__device__ bool _isnan(T val) {
    return val != val;
}
'''


<<<<<<< HEAD
_searchsorted_kernel = _core.ElementwiseKernel(
=======
_hip_preamble = r'''
#ifdef __HIP_DEVICE_COMPILE__
  #define no_thread_divergence(do_work, to_return) \
    if (!is_done) {                                \
      do_work;                                     \
      is_done = true;                              \
    }
#else
  #define no_thread_divergence(do_work, to_return) \
    do_work;                                       \
    if (to_return) { return; }
#endif
'''


_searchsorted_kernel = core.ElementwiseKernel(
>>>>>>> cd2550f1
    'S x, raw T bins, int64 n_bins, bool side_is_right, '
    'bool assume_increassing',
    'int64 y',
    '''
    #ifdef __HIP_DEVICE_COMPILE__
    bool is_done = false;
    #endif

    // Array is assumed to be monotonically
    // increasing unless a check is requested with the
    // `assume_increassing = False` parameter.
    // `digitize` allows increasing and decreasing arrays.
    bool inc = true;
    if (!assume_increassing && n_bins >= 2) {
        // In the case all the bins are nan the array is considered
        // to be decreasing in numpy
        inc = (bins[0] <= bins[n_bins-1])
              || (!_isnan<T>(bins[0]) && _isnan<T>(bins[n_bins-1]));
    }

    if (_isnan<S>(x)) {
        long long pos = (inc ? n_bins : 0);
        if (!side_is_right) {
            if (inc) {
                while (pos > 0 && _isnan<T>(bins[pos-1])) {
                    --pos;
                }
            } else {
                while (pos < n_bins && _isnan<T>(bins[pos])) {
                    ++pos;
                }
            }
        }
        no_thread_divergence( y = pos , true )
    }

    bool greater = false;
    if (side_is_right) {
        greater = inc && x >= bins[n_bins-1];
    } else {
        greater = (inc ? x > bins[n_bins-1] : x <= bins[n_bins-1]);
    }
    if (greater) {
        no_thread_divergence( y = n_bins , true )
    }

    long long left = 0;
    // In the case the bins is all NaNs, digitize
    // needs to place all the valid values to the right
    if (!inc) {
        while (_isnan<T>(bins[left]) && left < n_bins) {
            ++left;
        }
        if (left == n_bins) {
            no_thread_divergence( y = n_bins , true )
        }
        if (side_is_right
                && !_isnan<T>(bins[n_bins-1]) && !_isnan<S>(x)
                && bins[n_bins-1] > x) {
            no_thread_divergence( y = n_bins , true )
        }
    }

    long long right = n_bins-1;
    while (left < right) {
        long long m = left + (right - left) / 2;
        bool look_right = true;
        if (side_is_right) {
            look_right = (inc ? bins[m] <= x : bins[m] > x);
        } else {
            look_right = (inc ? bins[m] < x : bins[m] >= x);
        }
        if (look_right) {
            left = m + 1;
        } else {
            right = m;
        }
    }
    no_thread_divergence( y = right , false )
    ''', preamble=_preamble+_hip_preamble)


def searchsorted(a, v, side='left', sorter=None):
    """Finds indices where elements should be inserted to maintain order.

    Find the indices into a sorted array ``a`` such that,
    if the corresponding elements in ``v`` were inserted before the indices,
    the order of ``a`` would be preserved.

    Args:
        a (cupy.ndarray): Input array. If ``sorter`` is ``None``, then
            it must be sorted in ascending order,
            otherwise ``sorter`` must be an array of indices that sort it.
        v (cupy.ndarray): Values to insert into ``a``.
        side : {'left', 'right'}
            If ``left``, return the index of the first suitable location found
            If ``right``, return the last such index.
            If there is no suitable index, return either 0 or length of ``a``.
        sorter : 1-D array_like
            Optional array of integer indices that sort array ``a`` into
            ascending order. They are typically the result of
            :func:`~cupy.argsort`.

    Returns:
        cupy.ndarray: Array of insertion points with the same shape as ``v``.

    .. note:: When a is not in ascending order, behavior is undefined.

    .. seealso:: :func:`numpy.searchsorted`

    """
    return _searchsorted(a, v, side, sorter, True)


def _searchsorted(a, v, side, sorter, assume_increasing):
    """`assume_increasing` is used in the kernel to
    skip monotonically increasing or decreasing verification
    inside the cuda kernel.
    """
    if not isinstance(a, cupy.ndarray):
        raise NotImplementedError('Only int or ndarray are supported for a')

    if not isinstance(v, cupy.ndarray):
        raise NotImplementedError('Only int or ndarray are supported for v')

    if a.ndim > 1:
        raise ValueError('object too deep for desired array')
    if a.ndim < 1:
        raise ValueError('object of too small depth for desired array')
    if a.size == 0:
        return cupy.zeros(v.shape, dtype=cupy.int64)

    a_iscomplex = a.dtype.kind == 'c'
    v_iscomplex = v.dtype.kind == 'c'

    if a_iscomplex and not v_iscomplex:
        v = v.astype(a.dtype)
    elif v_iscomplex and not a_iscomplex:
        a = a.astype(v.dtype)

    # Numpy does not check if the array is monotonic inside searchsorted
    # which leads to undefined behavior in such cases.
    if sorter is not None:
        if sorter.dtype.kind not in ('i', 'u'):
            raise TypeError('sorter must be of integer type')
        if sorter.size != a.size:
            raise ValueError('sorter.size must equal a.size')
        a = a.take(sorter)

    y = cupy.zeros(v.shape, dtype=cupy.int64)

    _searchsorted_kernel(v, a, a.size, side == 'right', assume_increasing, y)
    return y


# TODO(okuta): Implement extract<|MERGE_RESOLUTION|>--- conflicted
+++ resolved
@@ -1,13 +1,7 @@
 import cupy
-<<<<<<< HEAD
 from cupy import _core
-from cupy._core import fusion
-from cupy import util
-=======
-from cupy import core
 from cupy.core import fusion
 from cupy import _util
->>>>>>> cd2550f1
 
 from cupy._core import _routines_indexing as _indexing
 from cupy._core import _routines_statistics as _statistics
@@ -247,9 +241,6 @@
 '''
 
 
-<<<<<<< HEAD
-_searchsorted_kernel = _core.ElementwiseKernel(
-=======
 _hip_preamble = r'''
 #ifdef __HIP_DEVICE_COMPILE__
   #define no_thread_divergence(do_work, to_return) \
@@ -265,8 +256,7 @@
 '''
 
 
-_searchsorted_kernel = core.ElementwiseKernel(
->>>>>>> cd2550f1
+_searchsorted_kernel = _core.ElementwiseKernel(
     'S x, raw T bins, int64 n_bins, bool side_is_right, '
     'bool assume_increassing',
     'int64 y',
