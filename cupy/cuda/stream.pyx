--- conflicted
+++ resolved
@@ -1,12 +1,7 @@
 from cupy_backends.cuda.api cimport runtime
 from cupy_backends.cuda cimport stream as stream_module
-
-<<<<<<< HEAD
 from cupy.cuda cimport graph
 
-=======
-import os
->>>>>>> 4e8f39da
 import threading
 import weakref
 
