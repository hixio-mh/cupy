import os
import threading

from cupy_backends.cuda.api cimport runtime
from cupy_backends.cuda cimport stream as backends_stream

from cupy import _util


cdef object _thread_local = threading.local()


cdef class _ThreadLocal:
    # We keep both current_stream and current_stream_stack because the
    # former is also used when calling stream.use(). This bookkeeping enables
    # correct rewinding when "with" blocks are mixed with ".use()" (though
    # this is considered an anti-pattern).

    cdef list current_stream  # list of object
    cdef list current_device_id_stack  # list of int
    cdef list current_stream_stack  # list of list

    def __init__(self):
        cdef int i, num_devices = runtime.getDeviceCount()
        self.current_stream = []
        self.current_device_id_stack = []
        self.current_stream_stack = []
        for i in range(num_devices):
            default_stream = get_default_stream()
            self.current_stream.append(default_stream)
            self.current_stream_stack.append([default_stream])

    @staticmethod
    cdef _ThreadLocal get():
        try:
            tls = _thread_local.tls
        except AttributeError:
            tls = _thread_local.tls = _ThreadLocal()
        return <_ThreadLocal>tls

    cdef void push_stream(self, stream, int device_id) except*:
        assert device_id >= 0
        self.current_stream_stack[device_id].append(stream)
        # record device_id to prevent from popping the wrong stream at exit
        self.current_device_id_stack.append(device_id)
        self.set_current_stream(stream)

    cdef void pop_stream(self) except*:
        cdef int device_id = self.current_device_id_stack.pop()
        self.current_stream_stack[device_id].pop()
        prev_stream = self.current_stream_stack[device_id][-1]
        self.set_current_stream(prev_stream)
        assert len(self.current_stream_stack[device_id]) >= 1

    cdef set_current_stream(self, stream):
        cdef intptr_t ptr = <intptr_t>stream.ptr
        cdef int device_id = stream.device_id
        if device_id == -1:
            device_id = runtime.getDevice()
<<<<<<< HEAD
        stream_module.set_current_stream_ptr(ptr, device_id)
        self.current_stream[device_id] = stream
=======
        backends_stream.set_current_stream_ptr(ptr, device_id)
        self.current_stream_ref[device_id] = weakref.ref(stream)
>>>>>>> 6657691f

    cdef get_current_stream(self, int device_id=-1):
        if device_id == -1:
            device_id = runtime.getDevice()
        stream_ref = self.current_stream[device_id]
        return stream_ref

    cdef intptr_t get_current_stream_ptr(self):
        return backends_stream.get_current_stream_ptr()


cdef get_default_stream():
    return Stream.ptds if backends_stream.is_ptds_enabled() else Stream.null


cdef intptr_t get_current_stream_ptr():
    """C API to get current CUDA stream pointer.

    Returns:
        intptr_t: The current CUDA stream pointer.
    """
    tls = _ThreadLocal.get()
    return <intptr_t>tls.get_current_stream_ptr()


cpdef get_current_stream():
    """Gets current CUDA stream.

    Returns:
        cupy.cuda.Stream: The current CUDA stream.
    """
    tls = _ThreadLocal.get()
    return tls.get_current_stream()


class Event(object):

    """CUDA event, a synchronization point of CUDA streams.

    This class handles the CUDA event handle in RAII way, i.e., when an Event
    instance is destroyed by the GC, its handle is also destroyed.

    Args:
        block (bool): If ``True``, the event blocks on the
            :meth:`~cupy.cuda.Event.synchronize` method.
        disable_timing (bool): If ``True``, the event does not prepare the
            timing data.
        interprocess (bool): If ``True``, the event can be passed to other
            processes.

    Attributes:
        ~Event.ptr (intptr_t): Raw event handle.

    """

    def __init__(self, block=False, disable_timing=False, interprocess=False):
        self.ptr = 0

        if interprocess and not disable_timing:
            raise ValueError('Timing must be disabled for interprocess events')
        flag = ((block and runtime.eventBlockingSync) |
                (disable_timing and runtime.eventDisableTiming) |
                (interprocess and runtime.eventInterprocess))
        self.ptr = runtime.eventCreateWithFlags(flag)

    def __del__(self, is_shutting_down=_util.is_shutting_down):
        if is_shutting_down():
            return
        if self.ptr:
            runtime.eventDestroy(self.ptr)

    @property
    def done(self):
        """True if the event is done."""
        return runtime.eventQuery(self.ptr) == 0  # cudaSuccess

    def record(self, stream=None):
        """Records the event to a stream.

        Args:
            stream (cupy.cuda.Stream): CUDA stream to record event. The null
                stream is used by default.

        .. seealso:: :meth:`cupy.cuda.Stream.record`

        """
        if stream is None:
            stream_ptr = get_current_stream_ptr()
        else:
            stream_ptr = stream.ptr
        runtime.eventRecord(self.ptr, stream_ptr)

    def synchronize(self):
        """Synchronizes all device work to the event.

        If the event is created as a blocking event, it also blocks the CPU
        thread until the event is done.

        """
        runtime.eventSynchronize(self.ptr)


def get_elapsed_time(start_event, end_event):
    """Gets the elapsed time between two events.

    Args:
        start_event (Event): Earlier event.
        end_event (Event): Later event.

    Returns:
        float: Elapsed time in milliseconds.

    """
    return runtime.eventElapsedTime(start_event.ptr, end_event.ptr)


cdef int check_stream_device_match(int device_id) except? -1:
    """Check if the stream was created on the current device."""
    cdef int curr_dev = runtime.getDevice()
    if device_id == -1:
        device_id = curr_dev
    if device_id != curr_dev:
        raise RuntimeError(
            f'This stream was not created on device {curr_dev}')
    return device_id


class _BaseStream:

    """CUDA stream.

    Attributes:
        ~Stream.ptr (intptr_t): Raw stream handle.
        ~Stream.device_id (int): The ID of the device that the stream was
            created on.

    """

    def __init__(self, ptr, device_id):
        self.ptr = ptr
        self.device_id = device_id

    def __eq__(self, other):
        # This operator needed as the ptr may be shared between multiple Stream
        # instances (e.g, `Stream.null` singleton and `Stream(null=True)` or
        # `ExternalStream`s).
        return self.ptr == other.ptr

    def __enter__(self):
        tls = _ThreadLocal.get()
        cdef int device_id = self.device_id
        device_id = check_stream_device_match(device_id)
        tls.push_stream(self, device_id)
        return self

    def __exit__(self, *args):
        tls = _ThreadLocal.get()
        tls.pop_stream()

    def __repr__(self):
        return '<{} {} (device {})>'.format(
            type(self).__name__, self.ptr, self.device_id)

    def use(self):
        """Makes this stream current.

        If you want to switch a stream temporarily, use the *with* statement.
        """
        tls = _ThreadLocal.get()
        cdef int device_id = self.device_id
        check_stream_device_match(device_id)
        tls.set_current_stream(self)
        return self

    @property
    def done(self):
        """True if all work on this stream has been done."""
        return runtime.streamQuery(self.ptr) == 0  # cudaSuccess

    def synchronize(self):
        """Waits for the stream completing all queued work."""
        runtime.streamSynchronize(self.ptr)

    def add_callback(self, callback, arg):
        """Adds a callback that is called when all queued work is done.

        Args:
            callback (function): Callback function. It must take three
                arguments (Stream object, int error status, and user data
                object), and returns nothing.
            arg (object): Argument to the callback.

        .. note::
            Whenever possible, use the :meth:`launch_host_func` method
            instead of this one, as it may be deprecated and removed from
            CUDA at some point.

        """
        def f(stream, status, dummy):
            callback(self, status, arg)

        runtime.streamAddCallback(self.ptr, f, 0)

    def launch_host_func(self, callback, arg):
        """Launch a callback on host when all queued work is done.

        Args:
            callback (function): Callback function. It must take only one
                argument (user data object), and returns nothing.
            arg (object): Argument to the callback.

        .. note::
            Whenever possible, this method is recommended over
            :meth:`add_callback`, which may be deprecated and removed from
            CUDA at some point.

        .. seealso:: `cudaLaunchHostFunc()`_

        .. _cudaLaunchHostFunc():
            https://docs.nvidia.com/cuda/cuda-runtime-api/group__CUDART__EXECUTION.html#group__CUDART__EXECUTION_1g05841eaa5f90f27124241baafb3e856f

        """
        def f(dummy):
            callback(arg)

        runtime.launchHostFunc(self.ptr, f, 0)

    def record(self, event=None):
        """Records an event on the stream.

        Args:
            event (None or cupy.cuda.Event): CUDA event. If ``None``, then a
                new plain event is created and used.

        Returns:
            cupy.cuda.Event: The recorded event.

        .. seealso:: :meth:`cupy.cuda.Event.record`

        """
        if event is None:
            event = Event()
        runtime.eventRecord(event.ptr, self.ptr)
        return event

    def wait_event(self, event):
        """Makes the stream wait for an event.

        The future work on this stream will be done after the event.

        Args:
            event (cupy.cuda.Event): CUDA event.

        """
        runtime.streamWaitEvent(self.ptr, event.ptr)


class Stream(_BaseStream):

    """CUDA stream.

    This class handles the CUDA stream handle in RAII way, i.e., when an Stream
    instance is destroyed by the GC, its handle is also destroyed.

    Note that if both ``null`` and ``ptds`` are ``False``, a plain new
    stream is created.

    Args:
        null (bool): If ``True``, the stream is a null stream (i.e. the default
            stream that synchronizes with all streams). Note that you can also
            use the ``Stream.null`` singleton object instead of creating a new
            null stream object.
        ptds (bool): If ``True`` and ``null`` is ``False``, the per-thread
            default stream is used. Note that you can also use the
            ``Stream.ptds`` singleton object instead of creating a new
            per-thread default stream object.
        non_blocking (bool): If ``True`` and both ``null`` and ``ptds`` are
            ``False``, the stream does not synchronize with the NULL stream.

    Attributes:
        ~Stream.ptr (intptr_t): Raw stream handle.
        ~Stream.device_id (int): The ID of the device that the stream was
            created on. The value ``-1`` is used for the singleton stream
            objects.

    """

    null = None
    ptds = None

    def __init__(self, null=False, non_blocking=False, ptds=False):
        if null:
            # TODO(pentschev): move to streamLegacy. This wasn't possible
            # because of a NCCL bug that should be fixed in the version
            # following 2.8.3-1.
            ptr = 0
            device_id = -1
        elif ptds:
            if runtime._is_hip_environment:
                raise ValueError('HIP does not support per-thread '
                                 'default stream (ptds)')
            ptr = runtime.streamPerThread
            device_id = -1
        elif non_blocking:
            ptr = runtime.streamCreateWithFlags(runtime.streamNonBlocking)
            device_id = runtime.getDevice()
        else:
            ptr = runtime.streamCreate()
            device_id = runtime.getDevice()
        super().__init__(ptr, device_id)

    def __del__(self, is_shutting_down=_util.is_shutting_down):
        if is_shutting_down():
            return
        tls = _ThreadLocal.get()
        if self.ptr not in (0, runtime.streamLegacy, runtime.streamPerThread):
            runtime.streamDestroy(self.ptr)
        # Note that we can not release memory pool of the stream held in CPU
        # because the memory would still be used in kernels executed in GPU.


class ExternalStream(_BaseStream):

    """CUDA stream not managed by CuPy.

    This class allows to use external streams in CuPy by providing the
    stream pointer obtained from the CUDA runtime call.
    The user is in charge of managing the life-cycle of the stream.

    Args:
        ptr (intptr_t): Address of the `cudaStream_t` object.
        device_id (int): The ID of the device that the stream was created on.
            Default is ``-1``, indicating it is unknown.

    Attributes:
        ~Stream.ptr (intptr_t): Raw stream handle.
        ~Stream.device_id (int): The ID of the device that the stream was
            created on. The value ``-1`` is used to indicate it is unknown.

    .. warning::
        If ``device_id`` is not specified, the user is required to ensure legal
        operations of the stream. Specifically, the stream must be used on the
        device that it was created on.

    """

    def __init__(self, ptr, device_id=-1):
        # It is in theory unsafe to just call runtime.getDevice() here, as the
        # stream pointer could come from a different device (although
        # unlikely). While we could use driver API combos cuStreamGetCtx ->
        # cuCtxSetCurrent -> cuCtxGetDevice -> ... to retrieve the device ID
        # associated with the stream, it is way too complicated and does not
        # work with HIP. Let us keep this as thin as possible.
        super().__init__(ptr, device_id)


Stream.null = Stream(null=True)
if not runtime._is_hip_environment:
    Stream.ptds = Stream(ptds=True)<|MERGE_RESOLUTION|>--- conflicted
+++ resolved
@@ -57,13 +57,8 @@
         cdef int device_id = stream.device_id
         if device_id == -1:
             device_id = runtime.getDevice()
-<<<<<<< HEAD
-        stream_module.set_current_stream_ptr(ptr, device_id)
+        backends_stream.set_current_stream_ptr(ptr, device_id)
         self.current_stream[device_id] = stream
-=======
-        backends_stream.set_current_stream_ptr(ptr, device_id)
-        self.current_stream_ref[device_id] = weakref.ref(stream)
->>>>>>> 6657691f
 
     cdef get_current_stream(self, int device_id=-1):
         if device_id == -1:
