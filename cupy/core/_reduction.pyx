from cpython cimport sequence

from libcpp cimport vector

from cupy.core cimport _carray
from cupy.core._carray cimport shape_t
from cupy.core._dtype cimport get_dtype
from cupy.core cimport _kernel
from cupy.core._kernel cimport _broadcast
from cupy.core._kernel cimport _check_array_device_id
from cupy.core._kernel cimport _get_arginfos
from cupy.core._kernel cimport _get_kernel_params
from cupy.core._kernel cimport _get_out_args
from cupy.core._kernel cimport _get_out_args_with_params
from cupy.core._kernel cimport _preprocess_args
from cupy.core._kernel cimport _reduce_dims
from cupy.core._kernel cimport ParameterInfo
from cupy.core cimport _routines_manipulation as _manipulation
from cupy.core cimport _scalar
from cupy.core._scalar import get_typename as _get_typename
from cupy.core.core cimport _convert_object_with_cuda_array_interface
from cupy.core.core cimport compile_with_cache
from cupy.core.core cimport ndarray
from cupy.core cimport internal
from cupy.cuda cimport device
from cupy.cuda cimport function
from cupy.cuda cimport runtime

import math
import string

import numpy

from cupy.core._kernel import _get_param_info
from cupy.core._kernel import _decide_params_type
from cupy.core import _optimize
from cupy.cuda import compiler
from cupy.cuda import stream as stream_module
from cupy import util


cpdef function.Function _create_reduction_function(
        name, block_size, reduce_type, params, arginfos, identity,
        pre_map_expr, reduce_expr, post_map_expr,
        _kernel._TypeMap type_map, input_expr, output_expr, preamble, options):
    module_code = string.Template('''
${type_preamble}
${preamble}
#define REDUCE(a, b) (${reduce_expr})
#define POST_MAP(a) (${post_map_expr})
#define _REDUCE(_offset) if (_tid < _offset) { \
  _type_reduce _a = _sdata[_tid], _b = _sdata[(_tid + _offset)]; \
  _sdata[_tid] = REDUCE(_a, _b); \
}

typedef ${reduce_type} _type_reduce;
extern "C" __global__ void ${name}(${params}) {
  __shared__ char _sdata_raw[${block_size} * sizeof(_type_reduce)];
  _type_reduce *_sdata = reinterpret_cast<_type_reduce*>(_sdata_raw);
  unsigned int _tid = threadIdx.x;

  int _J_offset = _tid >> __popc(_block_stride - 1);  // _tid / _block_stride
  ptrdiff_t _j_offset = (ptrdiff_t)_J_offset * _out_ind.size();
  int _J_stride = ${block_size} >> __popc(_block_stride - 1);
  ptrdiff_t _j_stride = (ptrdiff_t)_J_stride * _out_ind.size();

  for (ptrdiff_t _i_base = (ptrdiff_t)blockIdx.x * _block_stride;
       _i_base < _out_ind.size();
       _i_base += (ptrdiff_t)gridDim.x * _block_stride) {
    _type_reduce _s = _type_reduce(${identity});
    ptrdiff_t _i =
        _i_base + (_tid & (_block_stride - 1));  // _tid % _block_stride
    int _J = _J_offset;
    for (ptrdiff_t _j = _i + _j_offset; _j < _in_ind.size();
         _j += _j_stride, _J += _J_stride) {
      _in_ind.set(_j);
      ${input_expr}
      _type_reduce _a = static_cast<_type_reduce>(${pre_map_expr});
      _s = REDUCE(_s, _a);
    }
    _sdata[_tid] = _s;
    __syncthreads();
    for (unsigned int _block = ${block_size} / 2;
         _block >= _block_stride; _block >>= 1) {
      if (_tid < _block) {
        _REDUCE(_block);
      }
      __syncthreads();
    }
    if (_tid < _block_stride) {
      _s = _sdata[_tid];
    }
    if (_tid < _block_stride && _i < _out_ind.size()) {
      _out_ind.set(static_cast<ptrdiff_t>(_i));
      ${output_expr}
      POST_MAP(_s);
    }
  }
}''').substitute(
        name=name,
        block_size=block_size,
        reduce_type=reduce_type,
        params=_kernel._get_kernel_params(params, arginfos),
        identity=identity,
        reduce_expr=reduce_expr,
        pre_map_expr=pre_map_expr,
        post_map_expr=post_map_expr,
        type_preamble=type_map.get_typedef_code(),
        input_expr=input_expr,
        output_expr=output_expr,
        preamble=preamble)
    module = compile_with_cache(module_code, options)
    return module.get_function(name)


cpdef tuple _get_axis(object axis, Py_ssize_t ndim):
    cdef Py_ssize_t dim
    if axis is None:
        return (tuple(range(ndim)), ())
    elif sequence.PySequence_Check(axis):
        axis = tuple(axis)
    else:
        axis = axis,

    for dim in axis:
        if dim < -ndim or dim >= ndim:
            raise numpy.AxisError('Axis overrun')
    reduce_axis = tuple(sorted([dim % ndim for dim in axis]))
    out_axis = tuple([dim for dim in range(ndim) if dim not in reduce_axis])
    return reduce_axis, out_axis


cpdef shape_t _get_out_shape(
        const shape_t& shape, tuple reduce_axis, tuple out_axis,
        bint keepdims):
    cdef shape_t out_shape
    if keepdims:
        out_shape = shape
        for i in reduce_axis:
            out_shape[i] = 1
    else:
        out_shape.reserve(len(out_axis))
        for i in out_axis:
            out_shape.push_back(shape[i])
    return out_shape


cdef shape_t _set_permuted_args(
        list args, tuple axis_permutes, const shape_t& shape, tuple params):
    # This function updates `args`
    cdef ParameterInfo p
    cdef Py_ssize_t i, s
    cdef bint need_permutation = False
    cdef shape_t out_shape
    for i, s in enumerate(axis_permutes):
        if i != s:
            need_permutation = True
            break
    if need_permutation:
        for p in params:
            if p.raw:
                raise NotImplementedError('Illegal conditions')
        for i, a in enumerate(args):
            if isinstance(a, ndarray):
                args[i] = _manipulation._transpose(a, axis_permutes)
        out_shape.reserve(len(axis_permutes))
        for i in axis_permutes:
            out_shape.push_back(shape[i])
        return out_shape
    else:
        return shape


cdef Py_ssize_t _get_contiguous_size(
        list args, tuple params, Py_ssize_t ndim,
        Py_ssize_t out_ndim) except -1:
    cdef int i, j
    cdef ParameterInfo p
    cdef Py_ssize_t contiguous_size, tmp_contiguous_size, itemsize
    contiguous_size = 1
    for i, a in enumerate(args):
        if not isinstance(a, ndarray):
            continue
        p = params[i]
        if p.raw:
            continue
        tmp_contiguous_size = 1
        itemsize = a.dtype.itemsize
        for j in range(out_ndim):
            if a._strides[ndim-j-1] != tmp_contiguous_size * itemsize:
                break
            tmp_contiguous_size *= a._shape[ndim-j-1]
        contiguous_size = max(contiguous_size, tmp_contiguous_size)
    return contiguous_size


cdef Py_ssize_t _default_block_size = 256 if runtime._is_hip_environment else 512


cpdef (Py_ssize_t, Py_ssize_t, Py_ssize_t) _get_block_specs(  # NOQA
        Py_ssize_t in_size, Py_ssize_t out_size,
        Py_ssize_t contiguous_size,
        Py_ssize_t block_size) except*:
    cdef Py_ssize_t reduce_block_size, block_stride, out_block_num
    if block_size == -1:
        block_size = _default_block_size

    reduce_block_size = max(1, in_size // out_size)
    contiguous_size = min(contiguous_size, 32)
    block_stride = max(contiguous_size, block_size // reduce_block_size)
    block_stride = internal.clp2(block_stride // 2 + 1)  # floor
    out_block_num = (out_size + block_stride - 1) // block_stride

    return block_size, block_stride, out_block_num


def _sort_axis(tuple axis, tuple strides):
    # Sorts axis in the decreasing order of absolute values of strides.
    return tuple(sorted(axis, key=lambda i: -abs(strides[i])))


cdef tuple _get_contiguous_axes(
        tuple shape, tuple strides, Py_ssize_t itemsize):
    # Returns the indices of contiguous axes sorted by the contiguous order.
    # Axes with negative strides are indicated by axis + ndim.
    # Axes with zero strides are indicated by axis + 2 * ndim.
    #
    # Examples (all itemsize=1):
    #
    # Shape     Strides    Returns
    # (4, 3)    (3, 1)     (1, 0)   # C-contiguous
    # (4, 3)    (1, 3)     (0, 1)   # F-contiguous
    # (4, 3)    (6, 1)     (1,)     # Only axis 1 is contiguous
    # (4, 3)    (3, -1)    (3, 0)   # Contiguous but axis 1 has negative stride
    cdef Py_ssize_t ndim = len(shape)
    cdef Py_ssize_t m = itemsize
    cdef Py_ssize_t d
    cdef Py_ssize_t s
    cdef Py_ssize_t i
    if ndim == 0:
        return ()

    # Axes are iterated in the increasing order of absolute values of strides
    indices = [
        xi[1] for xi in sorted([(abs(x), i) for i, x in enumerate(strides)])]

    result = []
    for i in indices:
        s = strides[i]
        d = shape[i]
        if s == 0:  # zero stride
            result.append(i + 2 * ndim)
        elif s > 0:  # positive stride
            if s != m:
                break
            m = s * d
            result.append(i)
        else:  # negative stride
            if s != -m:
                break
            m = -s * d
            result.append(i + ndim)
    return tuple(result)


cdef class _AbstractReductionKernel:

    def __init__(
            self, str name, str identity, str in_params, str out_params):
        assert name is not None
        assert identity is not None
        assert in_params is not None
        assert out_params is not None

        in_params_ = _get_param_info(in_params, True)
        out_params_ = _get_param_info(out_params, False)
        params = (
            in_params_
            + out_params_
            + _get_param_info('CIndexer _in_ind, CIndexer _out_ind', False)
            + _get_param_info('int32 _block_stride', True))

        self.name = name
        self.identity = identity
        self.in_params = in_params_
        self.out_params = out_params_
        self._params = params

    cpdef ndarray _call(
            self,
            list in_args, list out_args,
            const shape_t& a_shape, axis, dtype,
            bint keepdims, bint reduce_dims,
            stream):
        cdef tuple reduce_axis, out_axis
        cdef Py_ssize_t contiguous_size
        cdef Py_ssize_t block_size, block_stride, out_block_num
<<<<<<< HEAD
        cdef ndarray arr
=======
        cdef shape_t in_shape, out_shape
>>>>>>> f7fc9b9d
        cdef ndarray ret
        cdef function.Function kern

        if dtype is not None:
            dtype = get_dtype(dtype).type

        (
            map_expr, reduce_expr, post_map_expr,
            in_types, out_types, reduce_type,
            type_map,
        ) = self._get_expressions_and_types(in_args, out_args, dtype)

        reduce_axis, out_axis = _get_axis(axis, a_shape.size())

        # When there is only one input array, sort the axes in such a way that
        # contiguous (C or F) axes can be squashed in _reduce_dims() later.
        # TODO(niboshi): Support (out_axis) > 1
        if (len(in_args) == 1
                and len(out_axis) <= 1
                and not in_args[0]._c_contiguous):
            strides = in_args[0].strides
            reduce_axis = _sort_axis(reduce_axis, strides)
            out_axis = _sort_axis(out_axis, strides)

        out_shape = _get_out_shape(a_shape, reduce_axis, out_axis, keepdims)
        out_args = self._get_out_args(out_args, out_types, out_shape)
        ret = out_args[0]
        if ret.size == 0:
            return ret

        if self.identity == '' and internal.is_in(a_shape, 0):
            raise ValueError(('zero-size array to reduction operation'
                              ' %s which has no identity') % self.name)

        in_args = [x if isinstance(x, ndarray) else
                   _scalar.CScalar.from_numpy_scalar_with_dtype(x, t)
                   for x, t in zip(in_args, in_types)]
        in_shape = _set_permuted_args(
            in_args, reduce_axis + out_axis, a_shape, self.in_params)
        if reduce_dims:
            in_shape = _reduce_dims(in_args, self.in_params, in_shape)
            out_shape = _reduce_dims(out_args, self.out_params, out_shape)

        # Calculate the reduction block dimensions.
<<<<<<< HEAD
        optimize_context = _optimize._get_current_context()
        if optimize_context is None:
            # Calculate manually
            contiguous_size = _get_contiguous_size(
                in_args, self.in_params, len(in_shape), len(out_shape))
            block_size, block_stride, out_block_num = _get_block_specs(
                internal.prod_sequence(in_shape),
                internal.prod_sequence(out_shape),
                contiguous_size, -1)
        else:
            # Optimize dynamically

            # Calculate a key unique to the reduction setting.
            contiguous_axes = []
            for x in in_args + out_args:
                if isinstance(x, ndarray):
                    arr = x
                    contiguous_axes.append(
                        _get_contiguous_axes(
                            arr.shape, arr.strides, arr.itemsize))
                else:
                    contiguous_axes.append(None)
            key = (
                self.name,
                tuple(contiguous_axes),
                in_types, out_types, reduce_type,
                map_expr, reduce_expr, post_map_expr,
            )

            params = optimize_context.get_params(key)
            if params is None:
                params = self._optimize_params(
                    optimize_context,
                    in_args, out_args, in_shape, out_shape, type_map,
                    map_expr, reduce_expr, post_map_expr, reduce_type,
                    stream)
                optimize_context.set_params(key, params)
            block_size, block_stride, out_block_num = params
=======
        contiguous_size = _get_contiguous_size(
            in_args, self.in_params, in_shape.size(), out_shape.size())
        block_size, block_stride, out_block_num = _get_block_specs(
            internal.prod(in_shape),
            internal.prod(out_shape),
            contiguous_size)
>>>>>>> f7fc9b9d

        # Launch the kernel
        self._launch(
            out_block_num,
            block_size,
            block_stride,
            in_args, out_args,
            in_shape, out_shape,
            type_map,
            map_expr, reduce_expr, post_map_expr, reduce_type,
            stream)
        return ret

    def _optimize_params(
            self,
            optimize_context,
            in_args, out_args, in_shape, out_shape, type_map,
            map_expr, reduce_expr, post_map_expr, reduce_type,
            stream):
        import optuna

        def objective(trial):
            out_dims = internal.prod_sequence(out_shape)

            block_size_exp = trial.suggest_int('block_size_exp', 5, 9)
            block_size = 2 ** block_size_exp

            block_stride_exp = trial.suggest_int('block_stride_exp', 0, block_size_exp)
            block_stride = 2 ** block_stride_exp
            out_block_num = trial.suggest_int('out_block_num', 1, out_dims)

            trial.set_user_attr('block_size', block_size)
            trial.set_user_attr('block_stride', block_stride)

            def _measure(n):
                # Returns total GPU time (in seconds)
                stream = stream_module.get_current_stream()
                stream.synchronize()
                ev1 = stream_module.Event()
                ev2 = stream_module.Event()
                ev1.synchronize()
                ev1.record()

                for _ in range(n):
                    self._launch(
                        out_block_num,
                        block_size,
                        block_stride,
                        in_args, out_args,
                        in_shape, out_shape,
                        type_map,
                        map_expr, reduce_expr, post_map_expr, reduce_type,
                        stream)

                ev2.record()
                ev2.synchronize()
                time = stream_module.get_elapsed_time(ev1, ev2) * 1e-3
                return time

            min_total_time = optimize_context.config.min_total_time_per_trial
            expected_total_time = optimize_context.config.expected_total_time_per_trial

            _measure(1)  # warmup

            n = 1
            while True:
                total_time = _measure(n)
                if total_time > min_total_time:
                    break
                n = max(
                    n+1,
                    int(math.ceil(expected_total_time * n / total_time)))

            return total_time / n

        study = optuna.create_study()
        study.optimize(
            objective,
            n_trials=optimize_context.config.max_trials,
            timeout=optimize_context.config.timeout)
        best = study.best_trial
        return (
            best.user_attrs['block_size'],
            best.user_attrs['block_stride'],
            best.params['out_block_num'])

    cpdef _launch(
            self, out_block_num, block_size, block_stride,
            in_args, out_args, in_shape, out_shape, type_map,
            map_expr, reduce_expr, post_map_expr, reduce_type,
            stream):
        # Kernel arguments passed to the __global__ function.
        inout_args = (
            in_args
            + out_args
            + [
                _carray._indexer_init(in_shape),
                _carray._indexer_init(out_shape),
                # block_stride is passed as the last argument.
                _scalar.CScalar.from_int32(block_stride),
            ])

        # Retrieve the kernel function
        func = self._get_function(
            self._params,
            _get_arginfos(inout_args),
            type_map,
            map_expr, reduce_expr, post_map_expr, reduce_type,
            block_size)

        # Launch the kernel
        func.linear_launch(
            out_block_num * block_size, inout_args, 0, block_size, stream)

    cdef tuple _get_expressions_and_types(
            self, list in_args, list out_args, dtype):
        raise NotImplementedError()

    cdef list _get_out_args(
            self, list out_args, tuple out_types, const shape_t& out_shape):
        raise NotImplementedError()

    cdef function.Function _get_function(
            self,
            tuple params, tuple arginfos, _kernel._TypeMap type_map,
            str map_expr, str reduce_expr, str post_map_expr, str reduce_type,
            Py_ssize_t block_size):
        raise NotImplementedError()


# -----------------------------------------------------------------------------
# create_reduction_func
# -----------------------------------------------------------------------------

cpdef _SimpleReductionKernel create_reduction_func(
        name, ops, routine=None, identity=None, preamble=''):
    ops = _kernel._Ops.from_tuples(ops, routine)
    return _SimpleReductionKernel(name, ops, identity, preamble)


cdef class _SimpleReductionKernel(_AbstractReductionKernel):

    cdef:
        readonly _kernel._Ops _ops
        readonly _preamble
        readonly int nin
        readonly int nout
        readonly str _input_expr
        readonly str _output_expr
        readonly dict _routine_cache

    def __init__(self, name, _kernel._Ops ops, identity, preamble):
        super().__init__(
            name,
            '' if identity is None else str(identity),
            'T in0',
            'T out0',
        )
        self._ops = ops
        self._preamble = preamble
        self.nin = 1
        self.nout = 1
        self._input_expr = 'const type_in0_raw in0 = _raw_in0[_in_ind.get()];'
        self._output_expr = 'type_out0_raw &out0 = _raw_out0[_out_ind.get()];'
        self._routine_cache = {}

    def __call__(self, object a, axis=None, dtype=None, ndarray out=None,
                 bint keepdims=False):

        cdef ndarray arr

        if isinstance(a, ndarray):
            arr = a
        elif hasattr(a, '__cuda_array_interface__'):
            arr = _convert_object_with_cuda_array_interface(a)
        else:
            raise TypeError(
                'Argument \'a\' has incorrect type (expected %s, got %s)' %
                (ndarray, type(a)))
        in_args = [arr]

        dev_id = device.get_device_id()
        _check_array_device_id(arr, dev_id)

        if out is None:
            out_args = []
        else:
            _check_array_device_id(out, dev_id)
            out_args = [out]

        reduce_dims = True
        return self._call(
            in_args, out_args,
            arr._shape, axis, dtype, keepdims, reduce_dims, None)

    cdef tuple _get_expressions_and_types(
            self, list in_args, list out_args, dtype):
        cdef _kernel._Op op

        op = self._ops.guess_routine(
            self.name, self._routine_cache, in_args, dtype, self._ops)
        map_expr, reduce_expr, post_map_expr, reduce_type = op.routine

        if reduce_type is None:
            reduce_type = _get_typename(op.out_types[0])

        if out_args:
            out_type = out_args[0].dtype.type
        else:
            out_type = op.out_types[0]

        type_map = _kernel._TypeMap((
            ('type_in0_raw', in_args[0].dtype.type),
            ('type_out0_raw', out_type),
        ))

        return (
            map_expr, reduce_expr, post_map_expr,
            op.in_types, op.out_types, reduce_type,
            type_map)

    cdef list _get_out_args(
            self, list out_args, tuple out_types, const shape_t& out_shape):
        return _get_out_args(
            out_args, out_types, out_shape, 'unsafe')

    cdef function.Function _get_function(
            self,
            tuple params, tuple arginfos, _kernel._TypeMap type_map,
            str map_expr, str reduce_expr, str post_map_expr, str reduce_type,
            Py_ssize_t block_size):
        return _SimpleReductionKernel_get_cached_function(
            map_expr, reduce_expr, post_map_expr, reduce_type,
            params, arginfos, type_map,
            self.name, block_size, self.identity,
            self._input_expr, self._output_expr, self._preamble, ())


@util.memoize(for_each_device=True)
def _SimpleReductionKernel_get_cached_function(
        map_expr, reduce_expr, post_map_expr, reduce_type,
        params, arginfos, _kernel._TypeMap type_map,
        name, block_size, identity, input_expr, output_expr, _preamble,
        options):

    return _create_reduction_function(
        name, block_size, reduce_type, params, arginfos, identity,
        map_expr, reduce_expr, post_map_expr,
        type_map, input_expr, output_expr, _preamble, options)


# -----------------------------------------------------------------------------
# ReductionKernel
# -----------------------------------------------------------------------------


cdef class ReductionKernel(_AbstractReductionKernel):

    """User-defined reduction kernel.

    This class can be used to define a reduction kernel with or without
    broadcasting.

    The kernel is compiled at an invocation of the
    :meth:`~ReductionKernel.__call__` method, which is cached for each device.
    The compiled binary is also cached into a file under the
    ``$HOME/.cupy/kernel_cache/`` directory with a hashed file name. The cached
    binary is reused by other processes.

    Args:
        in_params (str): Input argument list.
        out_params (str): Output argument list.
        map_expr (str): Mapping expression for input values.
        reduce_expr (str): Reduction expression.
        post_map_expr (str): Mapping expression for reduced values.
        identity (str): Identity value for starting the reduction.
        name (str): Name of the kernel function. It should be set for
            readability of the performance profiling.
        reduce_type (str): Type of values to be used for reduction. This type
            is used to store the special variables ``a``.
        reduce_dims (bool): If ``True``, input arrays are reshaped without copy
            to smaller dimensions for efficiency.
        preamble (str): Fragment of the CUDA-C/C++ code that is inserted at the
            top of the cu file.
        options (tuple of str): Additional compilation options.

    """

    def __init__(self, str in_params, str out_params,
                 map_expr, reduce_expr, post_map_expr,
                 identity, name='reduce_kernel', reduce_type=None,
                 reduce_dims=True, preamble='', options=()):
        if not compiler.is_valid_kernel_name(name):
            raise ValueError(
                'Invalid kernel name: "%s"' % name)

        super().__init__(
            name,
            '' if identity is None else str(identity),
            in_params,
            out_params,
        )
        self.nin = len(self.in_params)
        self.nout = len(self.out_params)
        self.nargs = self.nin + self.nout
        self.reduce_expr = reduce_expr
        self.map_expr = map_expr
        self.post_map_expr = post_map_expr
        self.options = options
        self.reduce_dims = reduce_dims
        if reduce_type is None:
            self.reduce_type = self.out_params[0].ctype
        else:
            self.reduce_type = reduce_type
        self.preamble = preamble

    def __call__(self, *args, **kwargs):
        """Compiles and invokes the reduction kernel.

        The compilation runs only if the kernel is not cached. Note that the
        kernels with different argument dtypes, ndims, or axis are not
        compatible. It means that single ReductionKernel object may be compiled
        into multiple kernel binaries.

        Args:
            args: Arguments of the kernel.
            axis (int or tuple of ints): Axis or axes along which the
                reduction is performed.
            keepdims (bool): If ``True``, the specified axes are remained as
                axes of length one.

        Returns:
            Arrays are returned according to the ``out_params`` argument of the
            ``__init__`` method.

        """
        cdef shape_t broad_shape

        out = kwargs.pop('out', None)
        axis = kwargs.pop('axis', None)
        keepdims = kwargs.pop('keepdims', False)
        stream = kwargs.pop('stream', None)
        if kwargs:
            raise TypeError('Wrong arguments %s' % kwargs)

        n_args = len(args)
        if n_args != self.nin and n_args != self.nargs:
            raise TypeError('Wrong number of arguments for %s' % self.name)

        out_args = list(args[self.nin:])
        if out is not None:
            if self.nout != 1:
                raise NotImplementedError('')
            if len(out_args) != 0:
                raise ValueError("cannot specify 'out' as both "
                                 "a positional and keyword argument")
            out_args = [out]

        dev_id = device.get_device_id()
        in_args = _preprocess_args(dev_id, args[:self.nin], False)
        out_args = _preprocess_args(dev_id, out_args, False)
        in_args = _broadcast(in_args, self.in_params, False, broad_shape)

        return self._call(
            in_args, out_args,
            broad_shape, axis, None,
            keepdims, self.reduce_dims, stream)

    cdef tuple _get_expressions_and_types(
            self, list in_args, list out_args, dtype):

        in_ndarray_types = tuple(
            [a.dtype.type if isinstance(a, ndarray) else None
             for a in in_args])
        out_ndarray_types = tuple(
            [a.dtype.type if isinstance(a, ndarray) else None
             for a in out_args])
        in_types, out_types, type_map = _decide_params_type(
            self.in_params, self.out_params,
            in_ndarray_types, out_ndarray_types)
        return (
            self.map_expr, self.reduce_expr, self.post_map_expr,
            in_types, out_types, self.reduce_type,
            type_map)

    cdef list _get_out_args(
            self, list out_args, tuple out_types, const shape_t& out_shape):
        return _get_out_args_with_params(
            out_args, out_types, out_shape, self.out_params, False)

    cdef function.Function _get_function(
            self,
            tuple params, tuple arginfos, _kernel._TypeMap type_map,
            str map_expr, str reduce_expr, str post_map_expr, str reduce_type,
            Py_ssize_t block_size):
        return _ReductionKernel_get_cached_function(
            self.nin, self.nout, params, arginfos, type_map,
            self.name, block_size, reduce_type, self.identity,
            map_expr, reduce_expr, post_map_expr,
            self.preamble, self.options)


@util.memoize(for_each_device=True)
def _ReductionKernel_get_cached_function(
        nin, nout, params, arginfos, _kernel._TypeMap type_map,
        name, block_size, reduce_type, identity, map_expr, reduce_expr,
        post_map_expr, preamble, options):
    cdef _kernel.ParameterInfo p
    cdef _kernel._ArgInfo arginfo
    in_arrays = [
        p for p, arginfo in zip(params[:nin], arginfos[:nin])
        if not p.raw and arginfo.is_ndarray()]
    out_arrays = [
        p for p, arginfo in zip(params[nin:nin+nout], arginfos[nin:nin+nout])
        if not p.raw and arginfo.is_ndarray()]
    input_expr = '\n'.join(
        [(('const {0} {1}' if p.is_const else '{0}& {1}') +
          ' = _raw_{1}[_in_ind.get()];').format(p.ctype, p.name)
         for p in in_arrays])
    output_expr = '\n'.join(
        ['{0} &{1} = _raw_{1}[_out_ind.get()];'.format(p.ctype, p.name)
         for p in out_arrays if not p.is_const])

    return _create_reduction_function(
        name, block_size, reduce_type, params, arginfos, identity,
        map_expr, reduce_expr, post_map_expr,
        type_map, input_expr, output_expr, preamble, options)<|MERGE_RESOLUTION|>--- conflicted
+++ resolved
@@ -295,11 +295,8 @@
         cdef tuple reduce_axis, out_axis
         cdef Py_ssize_t contiguous_size
         cdef Py_ssize_t block_size, block_stride, out_block_num
-<<<<<<< HEAD
+        cdef shape_t in_shape, out_shape
         cdef ndarray arr
-=======
-        cdef shape_t in_shape, out_shape
->>>>>>> f7fc9b9d
         cdef ndarray ret
         cdef function.Function kern
 
@@ -344,15 +341,14 @@
             out_shape = _reduce_dims(out_args, self.out_params, out_shape)
 
         # Calculate the reduction block dimensions.
-<<<<<<< HEAD
         optimize_context = _optimize._get_current_context()
         if optimize_context is None:
             # Calculate manually
             contiguous_size = _get_contiguous_size(
-                in_args, self.in_params, len(in_shape), len(out_shape))
+                in_args, self.in_params, in_shape.size(), out_shape.size())
             block_size, block_stride, out_block_num = _get_block_specs(
-                internal.prod_sequence(in_shape),
-                internal.prod_sequence(out_shape),
+                internal.prod(in_shape),
+                internal.prod(out_shape),
                 contiguous_size, -1)
         else:
             # Optimize dynamically
@@ -383,14 +379,6 @@
                     stream)
                 optimize_context.set_params(key, params)
             block_size, block_stride, out_block_num = params
-=======
-        contiguous_size = _get_contiguous_size(
-            in_args, self.in_params, in_shape.size(), out_shape.size())
-        block_size, block_stride, out_block_num = _get_block_specs(
-            internal.prod(in_shape),
-            internal.prod(out_shape),
-            contiguous_size)
->>>>>>> f7fc9b9d
 
         # Launch the kernel
         self._launch(
