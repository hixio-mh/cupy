import cupy
from cupy.random import generator


# TODO(beam2d): Implement many distributions


def beta(a, b, size=None, dtype=float):
    """Beta distribution.

    Returns an array of samples drawn from the beta distribution. Its
    probability density function is defined as

    .. math::
       f(x) = \\frac{x^{\\alpha-1}(1-x)^{\\beta-1}}{B(\\alpha,\\beta)},

    Args:
        a (float): Parameter of the beta distribution :math:`\\alpha`.
        b (float): Parameter of the beta distribution :math:`\\beta`.
        size (int or tuple of ints): The shape of the array. If ``None``, a
            zero-dimensional array is generated.
        dtype: Data type specifier. Only :class:`numpy.float32` and
            :class:`numpy.float64` types are allowed.

    Returns:
        cupy.ndarray: Samples drawn from the beta distribution.

    .. seealso::
        :func:`numpy.random.beta`
    """
    rs = generator.get_random_state()
    return rs.beta(a, b, size, dtype)


def binomial(n, p, size=None, dtype=int):
    """Binomial distribution.

    Returns an array of samples drawn from the binomial distribution. Its
    probability mass function is defined as

    .. math::
        f(x) = \\binom{n}{x}p^x(1-p)^{n-x},

    Args:
        n (int): Trial number of the binomial distribution.
        p (float): Success probability of the binomial distribution.
        size (int or tuple of ints): The shape of the array. If ``None``, a
            zero-dimensional array is generated.
        dtype: Data type specifier. Only :class:`numpy.int32` and
            :class:`numpy.int64` types are allowed.

    Returns:
        cupy.ndarray: Samples drawn from the binomial distribution.

    .. seealso::
        :func:`numpy.random.binomial`
    """
    rs = generator.get_random_state()
    return rs.binomial(n, p, size, dtype)


def chisquare(df, size=None, dtype=float):
    """Chi-square distribution.

    Returns an array of samples drawn from the chi-square distribution. Its
    probability density function is defined as

    .. math::
       f(x) = \\frac{(1/2)^{k/2}}{\\Gamma(k/2)}x^{k/2-1}e^{-x/2},

    Args:
        df (int or array_like of ints): Degree of freedom :math:`k`.
        size (int or tuple of ints): The shape of the array. If ``None``, a
            zero-dimensional array is generated.
        dtype: Data type specifier. Only :class:`numpy.float32` and
            :class:`numpy.float64` types are allowed.

    Returns:
        cupy.ndarray: Samples drawn from the chi-square distribution.

    .. seealso::
        :func:`numpy.random.chisquare`
    """
    rs = generator.get_random_state()
    return rs.chisquare(df, size, dtype)


def dirichlet(alpha, size=None, dtype=float):
    """Dirichlet distribution.

    Returns an array of samples drawn from the dirichlet distribution. Its
    probability density function is defined as

    .. math::
        f(x) = \\frac{\\Gamma(\\sum_{i=1}^K\\alpha_i)} \
            {\\prod_{i=1}^{K}\\Gamma(\\alpha_i)} \
            \\prod_{i=1}^Kx_i^{\\alpha_i-1},

    Args:
        alpha (array): Parameters of the dirichlet distribution
            :math:`\\alpha`.
        size (int or tuple of ints): The shape of the array. If ``None``, a
            zero-dimensional array is generated.
        dtype: Data type specifier. Only :class:`numpy.float32` and
            :class:`numpy.float64` types are allowed.

    Returns:
        cupy.ndarray: Samples drawn from the dirichlet distribution.

    .. seealso::
        :func:`numpy.random.dirichlet`
    """
    rs = generator.get_random_state()
    return rs.dirichlet(alpha, size, dtype)


def exponential(scale, size=None, dtype=float):
    """Exponential distribution.

    Returns an array of samples drawn from the exponential distribution. Its
    probability density function is defined as

    .. math::
       f(x) = \\frac{1}{\\beta}\\exp (-\\frac{x}{\\beta}),

    Args:
        scale (float or array_like of floats): The scale parameter
            :math:`\\beta`.
        size (int or tuple of ints): The shape of the array. If ``None``, a
            zero-dimensional array is generated.
        dtype: Data type specifier. Only :class:`numpy.float32` and
            :class:`numpy.float64` types are allowed.

    Returns:
        cupy.ndarray: Samples drawn from the exponential distribution.

    .. seealso::
        :func:`numpy.random.exponential`
    """
    rs = generator.get_random_state()
    return rs.exponential(scale, size, dtype)


def f(dfnum, dfden, size=None, dtype=float):
    """F distribution.

    Returns an array of samples drawn from the f distribution. Its probability
    density function is defined as

    .. math::
        f(x) = \\frac{1}{B(\\frac{d_1}{2},\\frac{d_2}{2})} \
            \\left(\\frac{d_1}{d_2}\\right)^{\\frac{d_1}{2}} \
            x^{\\frac{d_1}{2}-1} \
            \\left(1+\\frac{d_1}{d_2}x\\right) \
            ^{-\\frac{d_1+d_2}{2}},

    Args:
        dfnum (float or array_like of floats): Parameter of the f distribution
            :math:`d_1`.
        dfden (float or array_like of floats): Parameter of the f distribution
            :math:`d_2`.
        size (int or tuple of ints): The shape of the array. If ``None``, a
            zero-dimensional array is generated.
        dtype: Data type specifier. Only :class:`numpy.float32` and
            :class:`numpy.float64` types are allowed.

    Returns:
        cupy.ndarray: Samples drawn from the f distribution.

    .. seealso::
        :func:`numpy.random.f`
    """
    rs = generator.get_random_state()
    return rs.f(dfnum, dfden, size, dtype)


def gamma(shape, scale=1.0, size=None, dtype=float):
    """Gamma distribution.

    Returns an array of samples drawn from the gamma distribution. Its
    probability density function is defined as

    .. math::
       f(x) = \\frac{1}{\\Gamma(k)\\theta^k}x^{k-1}e^{-x/\\theta},

    Args:
        shape (array): Parameter of the gamma distribution :math:`k`.
        scale (array): Parameter of the gamma distribution :math:`\\theta`
        size (int or tuple of ints): The shape of the array. If ``None``, a
            zero-dimensional array is generated.
        dtype: Data type specifier. Only :class:`numpy.float32` and
            :class:`numpy.float64` types are allowed.

    Returns:cupy.ndarray: Samples drawn from the gamma distribution.

    .. seealso::
        :func:`numpy.random.gamma`
    """
    rs = generator.get_random_state()
    return rs.gamma(shape, scale, size, dtype)


def geometric(p, size=None, dtype=int):
    """Geometric distribution.

    Returns an array of samples drawn from the geometric distribution. Its
    probability mass function is defined as

    .. math::
        f(x) = p(1-p)^{k-1},

    Args:
        p (float): Success probability of the geometric distribution.
        size (int or tuple of ints): The shape of the array. If ``None``, a
            zero-dimensional array is generated.
        dtype: Data type specifier. Only :class:`numpy.int32` and
            :class:`numpy.int64` types are allowed.

    Returns:
        cupy.ndarray: Samples drawn from the geometric distribution.

    .. seealso::
        :func:`cupy.random.RandomState.geometric`
        :func:`numpy.random.geometric`
    """
    rs = generator.get_random_state()
    return rs.geometric(p, size, dtype)


def gumbel(loc=0.0, scale=1.0, size=None, dtype=float):
    """Returns an array of samples drawn from a Gumbel distribution.

    The samples are drawn from a Gumbel distribution with location ``loc``
    and scale ``scale``.
    Its probability density function is defined as

    .. math::
       f(x) = \\frac{1}{\\eta} \
           \\exp\\left\\{ - \\frac{x - \\mu}{\\eta} \\right\\} \
           \\exp\\left[-\\exp\\left\\{-\\frac{x - \\mu}{\\eta} \
           \\right\\}\\right],

    where :math:`\\mu` is ``loc`` and :math:`\\eta` is ``scale``.

    Args:
        loc (float): The location of the mode :math:`\\mu`.
        scale (float): The scale parameter :math:`\\eta`.
        size (int or tuple of ints): The shape of the array. If ``None``, a
            zero-dimensional array is generated.
        dtype: Data type specifier. Only :class:`numpy.float32` and
            :class:`numpy.float64` types are allowed.

    Returns:
        cupy.ndarray: Samples drawn from the Gumbel distribution.

    .. seealso::
        :func:`numpy.random.gumbel`
    """
    rs = generator.get_random_state()
    return rs.gumbel(loc, scale, size, dtype)


def laplace(loc=0.0, scale=1.0, size=None, dtype=float):
    """Laplace distribution.

    Returns an array of samples drawn from the laplace distribution. Its
    probability density function is defined as

    .. math::
       f(x) = \\frac{1}{2b}\\exp\\left(-\\frac{|x-\\mu|}{b}\\right),

    Args:
        loc (float): The location of the mode :math:`\\mu`.
        scale (float): The scale parameter :math:`b`.
        size (int or tuple of ints): The shape of the array. If ``None``, a
            zero-dimensional array is generated.
        dtype: Data type specifier. Only :class:`numpy.float32` and
            :class:`numpy.float64` types are allowed.

    Returns:
        cupy.ndarray: Samples drawn from the laplace distribution.

    .. seealso::
        :func:`numpy.random.laplace`
    """
    rs = generator.get_random_state()
    return rs.laplace(loc, scale, size, dtype)


def lognormal(mean=0.0, sigma=1.0, size=None, dtype=float):
    """Returns an array of samples drawn from a log normal distribution.

    The samples are natural log of samples drawn from a normal distribution
    with mean ``mean`` and deviation ``sigma``.

    Args:
        mean (float): Mean of the normal distribution.
        sigma (float): Standard deviation of the normal distribution.
        size (int or tuple of ints): The shape of the array. If ``None``, a
            zero-dimensional array is generated.
        dtype: Data type specifier. Only :class:`numpy.float32` and
            :class:`numpy.float64` types are allowed.

    Returns:
        cupy.ndarray: Samples drawn from the log normal distribution.

    .. seealso:: :func:`numpy.random.lognormal`

    """
    rs = generator.get_random_state()
    return rs.lognormal(mean, sigma, size=size, dtype=dtype)


def normal(loc=0.0, scale=1.0, size=None, dtype=float):
    """Returns an array of normally distributed samples.

    Args:
        loc (float or array_like of floats): Mean of the normal distribution.
        scale (float or array_like of floats):
            Standard deviation of the normal distribution.
        size (int or tuple of ints): The shape of the array. If ``None``, a
            zero-dimensional array is generated.
        dtype: Data type specifier. Only :class:`numpy.float32` and
            :class:`numpy.float64` types are allowed.

    Returns:
        cupy.ndarray: Normally distributed samples.

    .. seealso:: :func:`numpy.random.normal`

    """
    rs = generator.get_random_state()
    x = rs.normal(0, 1, size, dtype)
    cupy.multiply(x, scale, out=x)
    cupy.add(x, loc, out=x)
    return x


<<<<<<< HEAD
def rayleigh(scale=1.0, size=None, dtype=float):
    """Rayleigh distribution.

    Returns an array of samples drawn from the rayleigh distribution.
    Its probability density function is defined as

      .. math::
         f(x) = \\frac{x}{scale^2}e^{\\frac{-x^2}{2-scale^2}},

    Args:
        scale (array): Parameter of the rayleigh distribution :math:`scale`.
        size (int or tuple of ints): The shape of the array. If ``None``, a
            zero-dimensional array is generated.
=======
def pareto(a, size=None, dtype=float):
    """Pareto II or Lomax distribution.

    Returns an array of samples drawn from the Pareto II distribution. Its
    probability density function is defined as

    .. math::
        f(x) = \\alpha(1+x)^{-(\\alpha+1)},

    Args:
        a (float or array_like of floats): Parameter of the Pareto II
            distribution :math:`\\alpha`.
        size (int or tuple of ints): The shape of the array. If ``None``, this
            function generate an array whose shape is `a.shape`.
>>>>>>> 80634970
        dtype: Data type specifier. Only :class:`numpy.float32` and
            :class:`numpy.float64` types are allowed.

    Returns:
<<<<<<< HEAD
        cupy.ndarray: Samples drawn from the rayleigh distribution.

    .. seealso:: :func:`numpy.random.rayleigh`
    """
    rs = generator.get_random_state()
    x = rs.rayleigh(scale, size, dtype)
=======
        cupy.ndarray: Samples drawn from the Pareto II distribution.

    .. seealso:: :func:`numpy.random.pareto`
    """
    rs = generator.get_random_state()
    x = rs.pareto(a, size, dtype)
    return x


def poisson(lam=1.0, size=None, dtype=int):
    """Poisson distribution.

    Returns an array of samples drawn from the poisson distribution. Its
    probability mass function is defined as

    .. math::
        f(x) = \\frac{\\lambda^xe^{-\\lambda}}{k!},

    Args:
        lam (array_like of floats): Parameter of the poisson distribution
            :math:`\\lambda`.
        size (int or tuple of ints): The shape of the array. If ``None``, this
            function generate an array whose shape is `lam.shape`.
        dtype: Data type specifier. Only :class:`numpy.int32` and
            :class:`numpy.int64` types are allowed.

    Returns:
        cupy.ndarray: Samples drawn from the poisson distribution.

    .. seealso:: :func:`numpy.random.poisson`
    """
    rs = generator.get_random_state()
    x = rs.poisson(lam, size, dtype)
>>>>>>> 80634970
    return x


def standard_cauchy(size=None, dtype=float):
    """Standard cauchy distribution.

    Returns an array of samples drawn from the standard cauchy distribution.
    Its probability density function is defined as

      .. math::
         f(x) = \\frac{1}{\\pi(1+x^2)},

    Args:
        size (int or tuple of ints): The shape of the array. If ``None``, a
            zero-dimensional array is generated.
        dtype: Data type specifier. Only :class:`numpy.float32` and
            :class:`numpy.float64` types are allowed.

    Returns:
        cupy.ndarray: Samples drawn from the standard cauchy distribution.

    .. seealso:: :func:`numpy.random.standard_cauchy`
    """
    rs = generator.get_random_state()
    x = rs.standard_cauchy(size, dtype)
    return x


def standard_exponential(size=None, dtype=float):
    """Standard exponential distribution.

    Returns an array of samples drawn from the standard exponential
    distribution. Its probability density function is defined as

      .. math::
         f(x) = e^{-x},

    Args:
        size (int or tuple of ints): The shape of the array. If ``None``, a
            zero-dimensional array is generated.
        dtype: Data type specifier. Only :class:`numpy.float32` and
            :class:`numpy.float64` types are allowed.

    Returns:
        cupy.ndarray: Samples drawn from the standard exponential distribution.

    .. seealso:: :func:`numpy.random.standard_exponential`
    """
    rs = generator.get_random_state()
    return rs.standard_exponential(size, dtype)


def standard_gamma(shape, size=None, dtype=float):
    """Standard gamma distribution.

    Returns an array of samples drawn from the standard gamma distribution. Its
    probability density function is defined as

    .. math::
       f(x) = \\frac{1}{\\Gamma(k)}x^{k-1}e^{-x},

    Args:
        shape (array): Parameter of the gamma distribution :math:`k`.
        size (int or tuple of ints): The shape of the array. If ``None``, a
            zero-dimensional array is generated.
        dtype: Data type specifier. Only :class:`numpy.float32` and
            :class:`numpy.float64` types are allowed.

    Returns:
        cupy.ndarray: Samples drawn from the standard gamma distribution.

    .. seealso::
        :func:`numpy.random.standard_gamma`
    """
    rs = generator.get_random_state()
    return rs.standard_gamma(shape, size, dtype)


def standard_normal(size=None, dtype=float):
    """Returns an array of samples drawn from the standard normal distribution.

    This is a variant of :func:`cupy.random.randn`.

    Args:
        size (int or tuple of ints): The shape of the array. If ``None``, a
            zero-dimensional array is generated.
        dtype: Data type specifier.

    Returns:
        cupy.ndarray: Samples drawn from the standard normal distribution.

    .. seealso:: :func:`numpy.random.standard_normal`

    """
    return normal(size=size, dtype=dtype)


def standard_t(df, size=None, dtype=float):
    """Standard Student's t distribution.

    Returns an array of samples drawn from the standard Student's t
    distribution. Its probability density function is defined as

    .. math::
        f(x) = \\frac{\\Gamma(\\frac{\\nu+1}{2})} \
            {\\sqrt{\\nu\\pi}\\Gamma(\\frac{\\nu}{2})} \
            \\left(1 + \\frac{x^2}{\\nu} \\right)^{-(\\frac{\\nu+1}{2})},

    Args:
        df (float or array_like of floats): Degree of freedom :math:`\\nu`.
        size (int or tuple of ints): The shape of the array. If ``None``, a
            zero-dimensional array is generated.
        dtype: Data type specifier. Only :class:`numpy.float32` and
            :class:`numpy.float64` types are allowed.

    Returns:
        cupy.ndarray: Samples drawn from the standard Student's t distribution.

    .. seealso::
        :func:`numpy.random.standard_t`
    """
    rs = generator.get_random_state()
    return rs.standard_t(df, size, dtype)


def uniform(low=0.0, high=1.0, size=None, dtype=float):
    """Returns an array of uniformly-distributed samples over an interval.

    Samples are drawn from a uniform distribution over the half-open interval
    ``[low, high)``.

    Args:
        low (float): Lower end of the interval.
        high (float): Upper end of the interval.
        size (int or tuple of ints): The shape of the array. If ``None``, a
            zero-dimensional array is generated.
        dtype: Data type specifier.

    Returns:
        cupy.ndarray: Samples drawn from the uniform distribution.

    .. seealso:: :func:`numpy.random.uniform`

    """
    rs = generator.get_random_state()
    return rs.uniform(low, high, size=size, dtype=dtype)


def vonmises(mu, kappa, size=None, dtype=float):
    """von Mises distribution.

    Returns an array of samples drawn from the von Mises distribution. Its
    probability density function is defined as

    .. math::
       f(x) = \\frac{e^{\\kappa \\cos(x-\\mu)}}{2\\pi I_0(\\kappa)},

    Args:
        mu (float): Parameter of the von Mises distribution :math:`\\mu`.
        kappa (float): Parameter of the von Mises distribution :math:`\\kappa`.
        size (int or tuple of ints): The shape of the array. If ``None``, a
            zero-dimensional array is generated.
        dtype: Data type specifier. Only :class:`numpy.float32` and
            :class:`numpy.float64` types are allowed.

    Returns:
        cupy.ndarray: Samples drawn from the von Mises distribution.

    .. seealso::
        :func:`numpy.random.vonmises`
    """
    rs = generator.get_random_state()
    return rs.vonmises(mu, kappa, size=size, dtype=dtype)<|MERGE_RESOLUTION|>--- conflicted
+++ resolved
@@ -336,21 +336,6 @@
     return x
 
 
-<<<<<<< HEAD
-def rayleigh(scale=1.0, size=None, dtype=float):
-    """Rayleigh distribution.
-
-    Returns an array of samples drawn from the rayleigh distribution.
-    Its probability density function is defined as
-
-      .. math::
-         f(x) = \\frac{x}{scale^2}e^{\\frac{-x^2}{2-scale^2}},
-
-    Args:
-        scale (array): Parameter of the rayleigh distribution :math:`scale`.
-        size (int or tuple of ints): The shape of the array. If ``None``, a
-            zero-dimensional array is generated.
-=======
 def pareto(a, size=None, dtype=float):
     """Pareto II or Lomax distribution.
 
@@ -365,19 +350,10 @@
             distribution :math:`\\alpha`.
         size (int or tuple of ints): The shape of the array. If ``None``, this
             function generate an array whose shape is `a.shape`.
->>>>>>> 80634970
-        dtype: Data type specifier. Only :class:`numpy.float32` and
-            :class:`numpy.float64` types are allowed.
-
-    Returns:
-<<<<<<< HEAD
-        cupy.ndarray: Samples drawn from the rayleigh distribution.
-
-    .. seealso:: :func:`numpy.random.rayleigh`
-    """
-    rs = generator.get_random_state()
-    x = rs.rayleigh(scale, size, dtype)
-=======
+        dtype: Data type specifier. Only :class:`numpy.float32` and
+            :class:`numpy.float64` types are allowed.
+
+    Returns:
         cupy.ndarray: Samples drawn from the Pareto II distribution.
 
     .. seealso:: :func:`numpy.random.pareto`
@@ -411,7 +387,32 @@
     """
     rs = generator.get_random_state()
     x = rs.poisson(lam, size, dtype)
->>>>>>> 80634970
+    return x
+
+
+def rayleigh(scale=1.0, size=None, dtype=float):
+    """Rayleigh distribution.
+
+    Returns an array of samples drawn from the rayleigh distribution.
+    Its probability density function is defined as
+
+      .. math::
+         f(x) = \\frac{x}{scale^2}e^{\\frac{-x^2}{2-scale^2}},
+
+    Args:
+        scale (array): Parameter of the rayleigh distribution :math:`scale`.
+        size (int or tuple of ints): The shape of the array. If ``None``, a
+            zero-dimensional array is generated.
+        dtype: Data type specifier. Only :class:`numpy.float32` and
+            :class:`numpy.float64` types are allowed.
+
+    Returns:
+        cupy.ndarray: Samples drawn from the rayleigh distribution.
+
+    .. seealso:: :func:`numpy.random.rayleigh`
+    """
+    rs = generator.get_random_state()
+    x = rs.rayleigh(scale, size, dtype)
     return x
 
 
