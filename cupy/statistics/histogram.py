import operator
import warnings

import numpy

import cupy
from cupy import core
from cupy.core import _accelerator
<<<<<<< HEAD
from cupy.cuda import cub
=======
from cupy.cuda import common
# TODO(leofang): always import cub when hipCUB is supported
if not cupy.cuda.runtime.is_hip:
    from cupy.cuda import cub
else:
    cub = None
>>>>>>> 40b7f457


# TODO(unno): use searchsorted
_histogram_kernel = core.ElementwiseKernel(
    'S x, raw T bins, int32 n_bins',
    'raw U y',
    '''
    if (x < bins[0] or bins[n_bins - 1] < x) {
        return;
    }
    int high = n_bins - 1;
    int low = 0;

    while (high - low > 1) {
        int mid = (high + low) / 2;
        if (bins[mid] <= x) {
            low = mid;
        } else {
            high = mid;
        }
    }
    atomicAdd(&y[low], U(1));
    ''')


_weighted_histogram_kernel = core.ElementwiseKernel(
    'S x, raw T bins, int32 n_bins, raw W weights',
    'raw Y y',
    '''
    if (x < bins[0] or bins[n_bins - 1] < x) {
        return;
    }
    int high = n_bins - 1;
    int low = 0;

    while (high - low > 1) {
        int mid = (high + low) / 2;
        if (bins[mid] <= x) {
            low = mid;
        } else {
            high = mid;
        }
    }
    atomicAdd(&y[low], (Y)weights[i]);
    ''')


def _ravel_and_check_weights(a, weights):
    """ Check a and weights have matching shapes, and ravel both """

    # Ensure that the array is a "subtractable" dtype
    if a.dtype == cupy.bool_:
        warnings.warn("Converting input from {} to {} for compatibility."
                      .format(a.dtype, cupy.uint8),
                      RuntimeWarning, stacklevel=3)
        a = a.astype(cupy.uint8)

    if weights is not None:
        if not isinstance(weights, cupy.ndarray):
            raise ValueError("weights must be a cupy.ndarray")
        if weights.shape != a.shape:
            raise ValueError(
                'weights should have the same shape as a.')
        weights = weights.ravel()
    a = a.ravel()
    return a, weights


def _get_outer_edges(a, range):
    """
    Determine the outer bin edges to use, from either the data or the range
    argument
    """
    if range is not None:
        first_edge, last_edge = range
        if first_edge > last_edge:
            raise ValueError(
                'max must be larger than min in range parameter.')
        if not (numpy.isfinite(first_edge) and numpy.isfinite(last_edge)):
            raise ValueError(
                "supplied range of [{}, {}] is not finite".format(
                    first_edge, last_edge))
    elif a.size == 0:
        first_edge = 0.0
        last_edge = 1.0
    else:
        first_edge = float(a.min())
        last_edge = float(a.max())
        if not (cupy.isfinite(first_edge) and cupy.isfinite(last_edge)):
            raise ValueError(
                "autodetected range of [{}, {}] is not finite".format(
                    first_edge, last_edge))

    # expand empty range to avoid divide by zero
    if first_edge == last_edge:
        first_edge = first_edge - 0.5
        last_edge = last_edge + 0.5

    return first_edge, last_edge


def _get_bin_edges(a, bins, range):
    """
    Computes the bins used internally by `histogram`.

    Args:
        a (ndarray): Ravelled data array
        bins (int or ndarray): Forwarded argument from `histogram`.
        range (None or tuple): Forwarded argument from `histogram`.

    Returns:
        bin_edges (ndarray): Array of bin edges
    """
    # parse the overloaded bins argument
    n_equal_bins = None
    bin_edges = None

    if isinstance(bins, int):  # cupy.ndim(bins) == 0:
        try:
            n_equal_bins = operator.index(bins)
        except TypeError:
            raise TypeError(
                '`bins` must be an integer, a string, or an array')
        if n_equal_bins < 1:
            raise ValueError('`bins` must be positive, when an integer')

        first_edge, last_edge = _get_outer_edges(a, range)

    elif isinstance(bins, cupy.ndarray):
        if bins.ndim == 1:    # cupy.ndim(bins) == 0:
            bin_edges = cupy.asarray(bins)
            if (bin_edges[:-1] > bin_edges[1:]).any():  # synchronize!
                raise ValueError(
                    '`bins` must increase monotonically, when an array')

    elif isinstance(bins, str):
        raise NotImplementedError(
            "only integer and array bins are implemented")

    if n_equal_bins is not None:
        # numpy's gh-10322 means that type resolution rules are dependent on
        # array shapes. To avoid this causing problems, we pick a type now and
        # stick with it throughout.
        bin_type = cupy.result_type(first_edge, last_edge, a)
        if cupy.issubdtype(bin_type, cupy.integer):
            bin_type = cupy.result_type(bin_type, float)

        # bin edges must be computed
        bin_edges = cupy.linspace(
            first_edge, last_edge, n_equal_bins + 1,
            endpoint=True, dtype=bin_type)
    return bin_edges


def histogram(x, bins=10, range=None, weights=None, density=False):
    """Computes the histogram of a set of data.

    Args:
        x (cupy.ndarray): Input array.
        bins (int or cupy.ndarray): If ``bins`` is an int, it represents the
            number of bins. If ``bins`` is an :class:`~cupy.ndarray`, it
            represents a bin edges.
        range (2-tuple of float, optional): The lower and upper range of the
            bins.  If not provided, range is simply ``(x.min(), x.max())``.
            Values outside the range are ignored. The first element of the
            range must be less than or equal to the second. `range` affects the
            automatic bin computation as well. While bin width is computed to
            be optimal based on the actual data within `range`, the bin count
            will fill the entire range including portions containing no data.
        density (bool, optional): If False, the default, returns the number of
            samples in each bin. If True, returns the probability *density*
            function at the bin, ``bin_count / sample_count / bin_volume``.
        weights (cupy.ndarray, optional): An array of weights, of the same
            shape as `x`.  Each value in `x` only contributes its associated
            weight towards the bin count (instead of 1).
    Returns:
        tuple: ``(hist, bin_edges)`` where ``hist`` is a :class:`cupy.ndarray`
        storing the values of the histogram, and ``bin_edges`` is a
        :class:`cupy.ndarray` storing the bin edges.

    .. warning::

        This function may synchronize the device.

    .. seealso:: :func:`numpy.histogram`
    """

    if x.dtype.kind == 'c':
        # TODO(unno): comparison between complex numbers is not implemented
        raise NotImplementedError('complex number is not supported')

    if not isinstance(x, cupy.ndarray):
        raise ValueError("x must be a cupy.ndarray")

    x, weights = _ravel_and_check_weights(x, weights)
    bin_edges = _get_bin_edges(x, bins, range)

    if weights is None:
        y = cupy.zeros(bin_edges.size - 1, dtype='l')
        for accelerator in _accelerator.get_routine_accelerators():
            # CUB uses int for bin counts
            # TODO(leofang): support >= 2^31 elements in x?
            if (accelerator == _accelerator.ACCELERATOR_CUB
                    and x.size <= 0x7fffffff and bin_edges.size <= 0x7fffffff):
                # Need to ensure the dtype of bin_edges as it's needed for both
                # the CUB call and the correction later
                assert isinstance(bin_edges, cupy.ndarray)
                if numpy.issubdtype(x.dtype, numpy.integer):
                    bin_type = numpy.float
                else:
                    bin_type = numpy.result_type(bin_edges.dtype, x.dtype)
                    if (bin_type == numpy.float16 and
                            not common._is_fp16_supported()):
                        bin_type = numpy.float32
                    x = x.astype(bin_type, copy=False)
                acc_bin_edge = bin_edges.astype(bin_type, copy=True)
                # CUB's upper bin boundary is exclusive for all bins, including
                # the last bin, so we must shift it to comply with NumPy
                if x.dtype.kind in 'ui':
                    acc_bin_edge[-1] += 1
                elif x.dtype.kind == 'f':
                    last = acc_bin_edge[-1]
                    acc_bin_edge[-1] = cupy.nextafter(last, last + 1)
                y = cub.device_histogram(x, acc_bin_edge, y)
                break
        else:
            _histogram_kernel(x, bin_edges, bin_edges.size, y)
    else:
        simple_weights = (
            cupy.can_cast(weights.dtype, cupy.float64) or
            cupy.can_cast(weights.dtype, cupy.complex128)
        )
        if not simple_weights:
            # object dtype such as Decimal are supported in NumPy, but not here
            raise NotImplementedError(
                "only weights with dtype that can be cast to float or complex "
                "are supported")
        if weights.dtype.kind == 'c':
            y = cupy.zeros(bin_edges.size - 1, dtype=cupy.complex128)
            _weighted_histogram_kernel(
                x, bin_edges, bin_edges.size, weights.real, y.real)
            _weighted_histogram_kernel(
                x, bin_edges, bin_edges.size, weights.imag, y.imag)
        else:
            if weights.dtype.kind in 'bui':
                y = cupy.zeros(bin_edges.size - 1, dtype=int)
            else:
                y = cupy.zeros(bin_edges.size - 1, dtype=cupy.float64)
            _weighted_histogram_kernel(
                x, bin_edges, bin_edges.size, weights, y)

    if density:
        db = cupy.array(cupy.diff(bin_edges), cupy.float64)
        return y / db / y.sum(), bin_edges
    return y, bin_edges


# TODO(okuta): Implement histogram2d


# TODO(okuta): Implement histogramdd


_bincount_kernel = core.ElementwiseKernel(
    'S x', 'raw U bin',
    'atomicAdd(&bin[x], U(1))',
    'bincount_kernel')


_bincount_with_weight_kernel = core.ElementwiseKernel(
    'S x, T w', 'raw U bin',
    'atomicAdd(&bin[x], w)',
    'bincount_with_weight_kernel')


def bincount(x, weights=None, minlength=None):
    """Count number of occurrences of each value in array of non-negative ints.

    Args:
        x (cupy.ndarray): Input array.
        weights (cupy.ndarray): Weights array which has the same shape as
            ``x``.
        minlength (int): A minimum number of bins for the output array.

    Returns:
        cupy.ndarray: The result of binning the input array. The length of
            output is equal to ``max(cupy.max(x) + 1, minlength)``.

    .. warning::

        This function may synchronize the device.

    .. seealso:: :func:`numpy.bincount`

    """
    if x.ndim > 1:
        raise ValueError('object too deep for desired array')
    if x.ndim < 1:
        raise ValueError('object of too small depth for desired array')
    if x.dtype.kind == 'f':
        raise TypeError('x must be int array')
    if (x < 0).any():  # synchronize!
        raise ValueError('The first argument of bincount must be non-negative')
    if weights is not None and x.shape != weights.shape:
        raise ValueError('The weights and list don\'t have the same length.')
    if minlength is not None:
        minlength = int(minlength)
        if minlength < 0:
            raise ValueError('minlength must be non-negative')

    size = int(cupy.max(x)) + 1
    if minlength is not None:
        size = max(size, minlength)

    if weights is None:
        b = cupy.zeros((size,), dtype=numpy.intp)
        _bincount_kernel(x, b)
    else:
        b = cupy.zeros((size,), dtype=numpy.float64)
        _bincount_with_weight_kernel(x, weights, b)

    return b


def digitize(x, bins, right=False):
    """Finds the indices of the bins to which each value in input array belongs.

    .. note::

        In order to avoid device synchronization, digitize does not raise
        an exception when the array is not monotonic

    Args:
        x (cupy.ndarray): Input array.
        bins (cupy.ndarray): Array of bins.
            It has to be 1-dimensional and monotonic increasing or decreasing.
        right (bool):
            Indicates whether the intervals include the right or the left bin
            edge.

    Returns:
        cupy.ndarray: Output array of indices, of same shape as ``x``.

    .. seealso:: :func:`numpy.digitize`
    """
    # This is for NumPy compat, although it works fine
    if x.dtype.kind == 'c':
        raise TypeError('x may not be complex')

    if bins.ndim > 1:
        raise ValueError('object too deep for desired array')
    if bins.ndim < 1:
        raise ValueError('object of too small depth for desired array')

    # As the order of the arguments are reversed, the side must be too.
    side = 'left' if right else 'right'
    return cupy._sorting.search._searchsorted(bins, x, side, None, False)<|MERGE_RESOLUTION|>--- conflicted
+++ resolved
@@ -6,16 +6,8 @@
 import cupy
 from cupy import core
 from cupy.core import _accelerator
-<<<<<<< HEAD
 from cupy.cuda import cub
-=======
 from cupy.cuda import common
-# TODO(leofang): always import cub when hipCUB is supported
-if not cupy.cuda.runtime.is_hip:
-    from cupy.cuda import cub
-else:
-    cub = None
->>>>>>> 40b7f457
 
 
 # TODO(unno): use searchsorted
