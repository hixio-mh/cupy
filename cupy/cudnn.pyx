--- conflicted
+++ resolved
@@ -15,15 +15,9 @@
 from cupy.cuda cimport memory
 from cupy_backends.cuda.libs cimport cudnn
 
-<<<<<<< HEAD
-from cupy._core._ufuncs import elementwise_copy
-from cupy import util
-from cupy_backends.cuda.libs import cudnn as py_cudnn
-=======
-from cupy.core._ufuncs import elementwise_copy as _elementwise_copy
+from cupy._core._ufuncs import elementwise_copy as _elementwise_copy
 from cupy import _util
 from cupy_backends.cuda.libs import cudnn as _py_cudnn
->>>>>>> cd2550f1
 
 cdef int _cudnn_version = cudnn.getVersion()
 cdef _thread_local = _threading.local()
