--- conflicted
+++ resolved
@@ -48,7 +48,31 @@
     return out
 
 
-<<<<<<< HEAD
+@_wraps_polyroutine
+def polysub(a1, a2):
+    """Computes the difference of two polynomials.
+
+    Args:
+        a1 (scalar, cupy.ndarray or cupy.poly1d): first input polynomial.
+        a2 (scalar, cupy.ndarray or cupy.poly1d): second input polynomial.
+
+    Returns:
+        cupy.ndarray or cupy.poly1d: The difference of the inputs.
+
+    .. seealso:: :func:`numpy.polysub`
+
+    """
+    if a1.shape[0] <= a2.shape[0]:
+        out = cupy.pad(a1, (a2.shape[0] - a1.shape[0], 0))
+        out = out.astype(cupy.result_type(a1, a2), copy=False)
+        out -= a2
+    else:
+        out = cupy.pad(a2, (a1.shape[0] - a2.shape[0], 0))
+        out = out.astype(cupy.result_type(a1, a2), copy=False)
+        out -= 2 * out - a1
+    return out
+
+
 def roots(p):
     """Computes the roots of a polynomial with given coefficients.
 
@@ -86,29 +110,4 @@
         raise NotImplementedError('Only complex Hermitian and real '
                                   'symmetric 2d arrays are supported '
                                   'currently')
-    return out.astype(p.dtype)
-=======
-@_wraps_polyroutine
-def polysub(a1, a2):
-    """Computes the difference of two polynomials.
-
-    Args:
-        a1 (scalar, cupy.ndarray or cupy.poly1d): first input polynomial.
-        a2 (scalar, cupy.ndarray or cupy.poly1d): second input polynomial.
-
-    Returns:
-        cupy.ndarray or cupy.poly1d: The difference of the inputs.
-
-    .. seealso:: :func:`numpy.polysub`
-
-    """
-    if a1.shape[0] <= a2.shape[0]:
-        out = cupy.pad(a1, (a2.shape[0] - a1.shape[0], 0))
-        out = out.astype(cupy.result_type(a1, a2), copy=False)
-        out -= a2
-    else:
-        out = cupy.pad(a2, (a1.shape[0] - a2.shape[0], 0))
-        out = out.astype(cupy.result_type(a1, a2), copy=False)
-        out -= 2 * out - a1
-    return out
->>>>>>> f9741401
+    return out.astype(p.dtype)