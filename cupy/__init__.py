import sys

import numpy
import six

try:
    from cupy import core  # NOQA
except ImportError:
    # core is a c-extension module.
    # When a user cannot import core, it represents that CuPy is not correctly
    # built.
    exc_info = sys.exc_info()
    msg = ('CuPy is not correctly installed. Please check your environment, '
           'uninstall Chainer and reinstall it with `pip install chainer '
           '--no-cache-dir -vvvv`.\n\n'
           'original error: {}'.format(exc_info[1]))

    raise six.reraise(RuntimeError, RuntimeError(msg), exc_info[2])

from cupy import binary  # NOQA
from cupy import creation  # NOQA
from cupy import indexing  # NOQA
from cupy import io  # NOQA
from cupy import linalg  # NOQA
from cupy import logic  # NOQA
from cupy import manipulation  # NOQA
from cupy import math  # NOQA
from cupy import padding  # NOQA
from cupy import random  # NOQA
from cupy import sorting  # NOQA
from cupy import statistics  # NOQA
from cupy import testing  # NOQA  # NOQA
from cupy import util  # NOQA


# import class and function
from cupy.core import ndarray  # NOQA

# dtype short cuts
from numpy import floating  # NOQA
from numpy import inexact  # NOQA
from numpy import integer  # NOQA
from numpy import number  # NOQA
from numpy import signedinteger  # NOQA
from numpy import unsignedinteger  # NOQA


from numpy import bool_  # NOQA

from numpy import byte  # NOQA

from numpy import short  # NOQA

from numpy import intc  # NOQA

from numpy import int_  # NOQA

from numpy import longlong  # NOQA

from numpy import ubyte  # NOQA

from numpy import ushort  # NOQA

from numpy import uintc  # NOQA

from numpy import uint  # NOQA

from numpy import ulonglong  # NOQA


from numpy import half  # NOQA

from numpy import single  # NOQA

from numpy import float_  # NOQA

from numpy import longfloat  # NOQA


from numpy import int8  # NOQA

from numpy import int16  # NOQA

from numpy import int32  # NOQA

from numpy import int64  # NOQA

from numpy import uint8  # NOQA

from numpy import uint16  # NOQA

from numpy import uint32  # NOQA

from numpy import uint64  # NOQA


from numpy import float16  # NOQA

from numpy import float32  # NOQA

from numpy import float64  # NOQA


from cupy.core import ufunc  # NOQA

from numpy import newaxis  # == None  # NOQA

# =============================================================================
# Routines
#
# The order of these declarations are borrowed from the NumPy document:
# http://docs.scipy.org/doc/numpy/reference/routines.html
# =============================================================================

# -----------------------------------------------------------------------------
# Array creation routines
# -----------------------------------------------------------------------------
from cupy.creation.basic import empty  # NOQA
from cupy.creation.basic import empty_like  # NOQA
from cupy.creation.basic import eye  # NOQA
from cupy.creation.basic import full  # NOQA
from cupy.creation.basic import full_like  # NOQA
from cupy.creation.basic import identity  # NOQA
from cupy.creation.basic import ones  # NOQA
from cupy.creation.basic import ones_like  # NOQA
from cupy.creation.basic import zeros  # NOQA
from cupy.creation.basic import zeros_like  # NOQA

from cupy.creation.from_data import array  # NOQA
from cupy.creation.from_data import asanyarray  # NOQA
from cupy.creation.from_data import asarray  # NOQA
from cupy.creation.from_data import ascontiguousarray  # NOQA
from cupy.creation.from_data import copy  # NOQA

from cupy.creation.ranges import arange  # NOQA
from cupy.creation.ranges import linspace  # NOQA
from cupy.creation.ranges import logspace  # NOQA

from cupy.creation.matrix import diag  # NOQA
from cupy.creation.matrix import diagflat  # NOQA

# -----------------------------------------------------------------------------
# Array manipulation routines
# -----------------------------------------------------------------------------
from cupy.manipulation.basic import copyto  # NOQA

from cupy.manipulation.shape import ravel  # NOQA
from cupy.manipulation.shape import reshape  # NOQA

from cupy.manipulation.transpose import rollaxis  # NOQA
from cupy.manipulation.transpose import swapaxes  # NOQA
from cupy.manipulation.transpose import transpose  # NOQA

from cupy.manipulation.dims import atleast_1d  # NOQA
from cupy.manipulation.dims import atleast_2d  # NOQA
from cupy.manipulation.dims import atleast_3d  # NOQA
from cupy.manipulation.dims import broadcast  # NOQA
from cupy.manipulation.dims import broadcast_arrays  # NOQA
from cupy.manipulation.dims import broadcast_to  # NOQA
from cupy.manipulation.dims import expand_dims  # NOQA
from cupy.manipulation.dims import squeeze  # NOQA

from cupy.manipulation.join import column_stack  # NOQA
from cupy.manipulation.join import concatenate  # NOQA
from cupy.manipulation.join import dstack  # NOQA
from cupy.manipulation.join import hstack  # NOQA
from cupy.manipulation.join import stack  # NOQA
from cupy.manipulation.join import vstack  # NOQA

from cupy.manipulation.kind import asfortranarray  # NOQA

from cupy.manipulation.split import array_split  # NOQA
from cupy.manipulation.split import dsplit  # NOQA
from cupy.manipulation.split import hsplit  # NOQA
from cupy.manipulation.split import split  # NOQA
from cupy.manipulation.split import vsplit  # NOQA

from cupy.manipulation.tiling import repeat  # NOQA
from cupy.manipulation.tiling import tile  # NOQA

from cupy.manipulation.rearrange import roll  # NOQA

# -----------------------------------------------------------------------------
# Binary operations
# -----------------------------------------------------------------------------
from cupy.binary.elementwise import bitwise_and  # NOQA
from cupy.binary.elementwise import bitwise_or  # NOQA
from cupy.binary.elementwise import bitwise_xor  # NOQA
from cupy.binary.elementwise import invert  # NOQA
from cupy.binary.elementwise import left_shift  # NOQA
from cupy.binary.elementwise import right_shift  # NOQA

from cupy.binary.packing import packbits  # NOQA
from cupy.binary.packing import unpackbits  # NOQA

from numpy import binary_repr  # NOQA

# -----------------------------------------------------------------------------
# Data type routines (borrowed from NumPy)
# -----------------------------------------------------------------------------
from numpy import can_cast  # NOQA
from numpy import common_type  # NOQA
from numpy import min_scalar_type  # NOQA
from numpy import obj2sctype  # NOQA
from numpy import promote_types  # NOQA
from numpy import result_type  # NOQA

from numpy import dtype  # NOQA
from numpy import format_parser  # NOQA

from numpy import finfo  # NOQA
from numpy import iinfo  # NOQA
from numpy import MachAr  # NOQA

from numpy import find_common_type  # NOQA
from numpy import issctype  # NOQA
from numpy import issubclass_  # NOQA
from numpy import issubdtype  # NOQA
from numpy import issubsctype  # NOQA

from numpy import mintypecode  # NOQA
from numpy import sctype2char  # NOQA
from numpy import typename  # NOQA

# -----------------------------------------------------------------------------
# Optionally Scipy-accelerated routines
# -----------------------------------------------------------------------------
# TODO(beam2d): Implement it

# -----------------------------------------------------------------------------
# Discrete Fourier Transform
# -----------------------------------------------------------------------------
# TODO(beam2d): Implement it

# -----------------------------------------------------------------------------
# Indexing routines
# -----------------------------------------------------------------------------
from cupy.indexing.generate import ix_  # NOQA

from cupy.indexing.indexing import choose  # NOQA
from cupy.indexing.indexing import diagonal  # NOQA
from cupy.indexing.indexing import take  # NOQA

from cupy.indexing.insert import fill_diagonal  # NOQA
# -----------------------------------------------------------------------------
# Input and output
# -----------------------------------------------------------------------------
from cupy.io.npz import load  # NOQA
from cupy.io.npz import save  # NOQA
from cupy.io.npz import savez  # NOQA
from cupy.io.npz import savez_compressed  # NOQA

from cupy.io.formatting import array_repr  # NOQA
from cupy.io.formatting import array_str  # NOQA

from numpy import base_repr  # NOQA

# -----------------------------------------------------------------------------
# Linear algebra
# -----------------------------------------------------------------------------
from cupy.linalg.product import dot  # NOQA
from cupy.linalg.product import inner  # NOQA
from cupy.linalg.product import matmul  # NOQA
from cupy.linalg.product import outer  # NOQA
from cupy.linalg.product import tensordot  # NOQA
from cupy.linalg.product import vdot  # NOQA

from cupy.linalg.norms import trace  # NOQA

# -----------------------------------------------------------------------------
# Logic functions
# -----------------------------------------------------------------------------
from cupy.logic.content import isfinite  # NOQA
from cupy.logic.content import isinf  # NOQA
from cupy.logic.content import isnan  # NOQA

from numpy import isscalar  # NOQA

from cupy.logic.ops import logical_and  # NOQA
from cupy.logic.ops import logical_not  # NOQA
from cupy.logic.ops import logical_or  # NOQA
from cupy.logic.ops import logical_xor  # NOQA

from cupy.logic.comparison import equal  # NOQA
from cupy.logic.comparison import greater  # NOQA
from cupy.logic.comparison import greater_equal  # NOQA
from cupy.logic.comparison import less  # NOQA
from cupy.logic.comparison import less_equal  # NOQA
from cupy.logic.comparison import not_equal  # NOQA

from cupy.logic.truth import all  # NOQA
from cupy.logic.truth import any  # NOQA

# -----------------------------------------------------------------------------
# Mathematical functions
# -----------------------------------------------------------------------------
<<<<<<< HEAD
sin = math.trigonometric.sin
cos = math.trigonometric.cos
tan = math.trigonometric.tan
arcsin = math.trigonometric.arcsin
arccos = math.trigonometric.arccos
arctan = math.trigonometric.arctan
hypot = math.trigonometric.hypot
arctan2 = math.trigonometric.arctan2
deg2rad = math.trigonometric.deg2rad
rad2deg = math.trigonometric.rad2deg
degrees = math.trigonometric.degrees
radians = math.trigonometric.radians

sinh = math.hyperbolic.sinh
cosh = math.hyperbolic.cosh
tanh = math.hyperbolic.tanh
arcsinh = math.hyperbolic.arcsinh
arccosh = math.hyperbolic.arccosh
arctanh = math.hyperbolic.arctanh

rint = math.rounding.rint
floor = math.rounding.floor
ceil = math.rounding.ceil
trunc = math.rounding.trunc
fix = math.rounding.fix

sum = math.sumprod.sum
prod = math.sumprod.prod

exp = math.explog.exp
expm1 = math.explog.expm1
exp2 = math.explog.exp2
log = math.explog.log
log10 = math.explog.log10
log2 = math.explog.log2
log1p = math.explog.log1p
logaddexp = math.explog.logaddexp
logaddexp2 = math.explog.logaddexp2

signbit = math.floating.signbit
copysign = math.floating.copysign
ldexp = math.floating.ldexp
frexp = math.floating.frexp
nextafter = math.floating.nextafter

add = math.arithmetic.add
reciprocal = math.arithmetic.reciprocal
negative = math.arithmetic.negative
multiply = math.arithmetic.multiply
divide = math.arithmetic.divide
power = math.arithmetic.power
subtract = math.arithmetic.subtract
true_divide = math.arithmetic.true_divide
floor_divide = math.arithmetic.floor_divide
fmod = math.arithmetic.fmod
mod = math.arithmetic.remainder
modf = math.arithmetic.modf
remainder = math.arithmetic.remainder

clip = math.misc.clip
sqrt = math.misc.sqrt
square = math.misc.square
absolute = math.misc.absolute
abs = math.misc.absolute
sign = math.misc.sign
maximum = math.misc.maximum
minimum = math.misc.minimum
fmax = math.misc.fmax
fmin = math.misc.fmin
=======
from cupy.math.trigonometric import arccos  # NOQA
from cupy.math.trigonometric import arcsin  # NOQA
from cupy.math.trigonometric import arctan  # NOQA
from cupy.math.trigonometric import arctan2  # NOQA
from cupy.math.trigonometric import cos  # NOQA
from cupy.math.trigonometric import deg2rad  # NOQA
from cupy.math.trigonometric import degrees  # NOQA
from cupy.math.trigonometric import hypot  # NOQA
from cupy.math.trigonometric import rad2deg  # NOQA
from cupy.math.trigonometric import radians  # NOQA
from cupy.math.trigonometric import sin  # NOQA
from cupy.math.trigonometric import tan  # NOQA

from cupy.math.hyperbolic import arccosh  # NOQA
from cupy.math.hyperbolic import arcsinh  # NOQA
from cupy.math.hyperbolic import arctanh  # NOQA
from cupy.math.hyperbolic import cosh  # NOQA
from cupy.math.hyperbolic import sinh  # NOQA
from cupy.math.hyperbolic import tanh  # NOQA

from cupy.math.rounding import ceil  # NOQA
from cupy.math.rounding import floor  # NOQA
from cupy.math.rounding import rint  # NOQA
from cupy.math.rounding import trunc  # NOQA

from cupy.math.sumprod import prod  # NOQA
from cupy.math.sumprod import sum  # NOQA

from cupy.math.explog import exp  # NOQA
from cupy.math.explog import exp2  # NOQA
from cupy.math.explog import expm1  # NOQA
from cupy.math.explog import log  # NOQA
from cupy.math.explog import log10  # NOQA
from cupy.math.explog import log1p  # NOQA
from cupy.math.explog import log2  # NOQA
from cupy.math.explog import logaddexp  # NOQA
from cupy.math.explog import logaddexp2  # NOQA

from cupy.math.floating import copysign  # NOQA
from cupy.math.floating import frexp  # NOQA
from cupy.math.floating import ldexp  # NOQA
from cupy.math.floating import nextafter  # NOQA
from cupy.math.floating import signbit  # NOQA

from cupy.math.arithmetic import add  # NOQA
from cupy.math.arithmetic import divide  # NOQA
from cupy.math.arithmetic import floor_divide  # NOQA
from cupy.math.arithmetic import fmod  # NOQA
from cupy.math.arithmetic import modf  # NOQA
from cupy.math.arithmetic import multiply  # NOQA
from cupy.math.arithmetic import negative  # NOQA
from cupy.math.arithmetic import power  # NOQA
from cupy.math.arithmetic import reciprocal  # NOQA
from cupy.math.arithmetic import remainder  # NOQA
from cupy.math.arithmetic import remainder as mod  # NOQA
from cupy.math.arithmetic import subtract  # NOQA
from cupy.math.arithmetic import true_divide  # NOQA

from cupy.math.misc import absolute  # NOQA
from cupy.math.misc import absolute as abs  # NOQA
from cupy.math.misc import clip  # NOQA
from cupy.math.misc import fmax  # NOQA
from cupy.math.misc import fmin  # NOQA
from cupy.math.misc import maximum  # NOQA
from cupy.math.misc import minimum  # NOQA
from cupy.math.misc import sign  # NOQA
from cupy.math.misc import sqrt  # NOQA
from cupy.math.misc import square  # NOQA

# -----------------------------------------------------------------------------
# Padding
# -----------------------------------------------------------------------------
pad = padding.pad.pad
>>>>>>> c561cbfa

# -----------------------------------------------------------------------------
# Sorting, searching, and counting
# -----------------------------------------------------------------------------
from cupy.sorting.count import count_nonzero  # NOQA
from cupy.sorting.search import flatnonzero  # NOQA
from cupy.sorting.search import nonzero  # NOQA

from cupy.sorting.search import argmax  # NOQA
from cupy.sorting.search import argmin  # NOQA
from cupy.sorting.search import where  # NOQA

# -----------------------------------------------------------------------------
# Statistics
# -----------------------------------------------------------------------------
from cupy.statistics.order import amax  # NOQA
from cupy.statistics.order import amax as max  # NOQA
from cupy.statistics.order import amin  # NOQA
from cupy.statistics.order import amin as min  # NOQA
from cupy.statistics.order import nanmax  # NOQA
from cupy.statistics.order import nanmin  # NOQA

from cupy.statistics.meanvar import mean  # NOQA
from cupy.statistics.meanvar import std  # NOQA
from cupy.statistics.meanvar import var  # NOQA

from cupy.statistics.histogram import bincount  # NOQA

# -----------------------------------------------------------------------------
# CuPy specific functions
# -----------------------------------------------------------------------------

from cupy.util import clear_memo  # NOQA
from cupy.util import memoize  # NOQA

from cupy.core import ElementwiseKernel  # NOQA
from cupy.core import ReductionKernel  # NOQA

from cupy.ext.scatter import scatter_add  # NOQA


def asnumpy(a, stream=None):
    """Returns an array on the host memory from an arbitrary source array.

    Args:
        a: Arbitrary object that can be converted to :class:`numpy.ndarray`.
        stream (cupy.cuda.Stream): CUDA stream object. If it is specified, then
            the device-to-host copy runs asynchronously. Otherwise, the copy is
            synchronous. Note that if ``a`` is not a :class:`cupy.ndarray`
            object, then this argument has no effect.

    Returns:
        numpy.ndarray: Converted array on the host memory.

    """
    if isinstance(a, ndarray):
        return a.get(stream=stream)
    else:
        return numpy.asarray(a)


_cupy = sys.modules[__name__]


def get_array_module(*args):
    """Returns the array module for arguments.

    This function is used to implement CPU/GPU generic code. If at least one of
    the arguments is a :class:`cupy.ndarray` object, the :mod:`cupy` module is
    returned.

    Args:
        args: Values to determine whether NumPy or CuPy should be used.

    Returns:
        module: :mod:`cupy` or :mod:`numpy` is returned based on the types of
        the arguments.

    .. admonition:: Example

       A NumPy/CuPy generic function can be written as follows

       >>> def softplus(x):
       ...     xp = cupy.get_array_module(x)
       ...     return xp.maximum(0, x) + xp.log1p(xp.exp(-abs(x)))

    """
    if six.moves.builtins.any(isinstance(arg, ndarray) for arg in args):
        return _cupy
    else:
        return numpy<|MERGE_RESOLUTION|>--- conflicted
+++ resolved
@@ -294,77 +294,6 @@
 # -----------------------------------------------------------------------------
 # Mathematical functions
 # -----------------------------------------------------------------------------
-<<<<<<< HEAD
-sin = math.trigonometric.sin
-cos = math.trigonometric.cos
-tan = math.trigonometric.tan
-arcsin = math.trigonometric.arcsin
-arccos = math.trigonometric.arccos
-arctan = math.trigonometric.arctan
-hypot = math.trigonometric.hypot
-arctan2 = math.trigonometric.arctan2
-deg2rad = math.trigonometric.deg2rad
-rad2deg = math.trigonometric.rad2deg
-degrees = math.trigonometric.degrees
-radians = math.trigonometric.radians
-
-sinh = math.hyperbolic.sinh
-cosh = math.hyperbolic.cosh
-tanh = math.hyperbolic.tanh
-arcsinh = math.hyperbolic.arcsinh
-arccosh = math.hyperbolic.arccosh
-arctanh = math.hyperbolic.arctanh
-
-rint = math.rounding.rint
-floor = math.rounding.floor
-ceil = math.rounding.ceil
-trunc = math.rounding.trunc
-fix = math.rounding.fix
-
-sum = math.sumprod.sum
-prod = math.sumprod.prod
-
-exp = math.explog.exp
-expm1 = math.explog.expm1
-exp2 = math.explog.exp2
-log = math.explog.log
-log10 = math.explog.log10
-log2 = math.explog.log2
-log1p = math.explog.log1p
-logaddexp = math.explog.logaddexp
-logaddexp2 = math.explog.logaddexp2
-
-signbit = math.floating.signbit
-copysign = math.floating.copysign
-ldexp = math.floating.ldexp
-frexp = math.floating.frexp
-nextafter = math.floating.nextafter
-
-add = math.arithmetic.add
-reciprocal = math.arithmetic.reciprocal
-negative = math.arithmetic.negative
-multiply = math.arithmetic.multiply
-divide = math.arithmetic.divide
-power = math.arithmetic.power
-subtract = math.arithmetic.subtract
-true_divide = math.arithmetic.true_divide
-floor_divide = math.arithmetic.floor_divide
-fmod = math.arithmetic.fmod
-mod = math.arithmetic.remainder
-modf = math.arithmetic.modf
-remainder = math.arithmetic.remainder
-
-clip = math.misc.clip
-sqrt = math.misc.sqrt
-square = math.misc.square
-absolute = math.misc.absolute
-abs = math.misc.absolute
-sign = math.misc.sign
-maximum = math.misc.maximum
-minimum = math.misc.minimum
-fmax = math.misc.fmax
-fmin = math.misc.fmin
-=======
 from cupy.math.trigonometric import arccos  # NOQA
 from cupy.math.trigonometric import arcsin  # NOQA
 from cupy.math.trigonometric import arctan  # NOQA
@@ -387,6 +316,7 @@
 
 from cupy.math.rounding import ceil  # NOQA
 from cupy.math.rounding import floor  # NOQA
+from cupy.math.rounding import fmod  # NOQA
 from cupy.math.rounding import rint  # NOQA
 from cupy.math.rounding import trunc  # NOQA
 
@@ -438,7 +368,7 @@
 # Padding
 # -----------------------------------------------------------------------------
 pad = padding.pad.pad
->>>>>>> c561cbfa
+
 
 # -----------------------------------------------------------------------------
 # Sorting, searching, and counting
